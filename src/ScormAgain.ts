<<<<<<< HEAD
import { default as AICC } from "./AICC";
import { default as Scorm12API } from "./Scorm12API";
import { default as Scorm2004API } from "./Scorm2004API";

export { AICC, Scorm12API, Scorm2004API };
=======
import { AICC } from "./AICC";
import { Scorm12API } from "./Scorm12API";
import { Scorm2004API } from "./Scorm2004API";

export { Scorm12API, Scorm2004API, AICC };
>>>>>>> abffd9d8
<|MERGE_RESOLUTION|>--- conflicted
+++ resolved
@@ -1,13 +1,5 @@
-<<<<<<< HEAD
-import { default as AICC } from "./AICC";
-import { default as Scorm12API } from "./Scorm12API";
-import { default as Scorm2004API } from "./Scorm2004API";
+import AICC from "./AICC";
+import Scorm12API from "./Scorm12API";
+import Scorm2004API from "./Scorm2004API";
 
-export { AICC, Scorm12API, Scorm2004API };
-=======
-import { AICC } from "./AICC";
-import { Scorm12API } from "./Scorm12API";
-import { Scorm2004API } from "./Scorm2004API";
-
-export { Scorm12API, Scorm2004API, AICC };
->>>>>>> abffd9d8
+export { AICC, Scorm12API, Scorm2004API };