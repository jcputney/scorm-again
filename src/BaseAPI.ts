import { ErrorCode } from "./constants/error_codes";
import { global_constants } from "./constants/api_constants";
import { formatMessage, StringKeyMap, stringMatches } from "./utilities";
import { BaseCMI } from "./cmi/common/base_cmi";
<<<<<<< HEAD
import { CommitObject, LogLevel, ResultObject, Settings } from "./types/api_types";
=======
import { CommitObject, LogLevel, RefObject, ResultObject, Settings } from "./types/api_types";
>>>>>>> abffd9d8
import { DefaultSettings } from "./constants/default_settings";
import { IBaseAPI } from "./interfaces/IBaseAPI";
import { ScheduledCommit } from "./helpers/scheduled_commit";
import { LogLevelEnum } from "./constants/enums";
import { HttpService } from "./services/HttpService";
import { EventService } from "./services/EventService";
import { SerializationService } from "./services/SerializationService";
import { createErrorHandlingService } from "./services/ErrorHandlingService";
import { getLoggingService } from "./services/LoggingService";
import { OfflineStorageService } from "./services/OfflineStorageService";
import {
  ICMIDataService,
  IErrorHandlingService,
  IEventService,
  IHttpService,
  ILoggingService,
  IOfflineStorageService,
  ISerializationService,
} from "./interfaces/services";
import { CMIArray } from "./cmi/common/array";
import { ValidationError } from "./exceptions";

/**
 * Base API class for AICC, SCORM 1.2, and SCORM 2004. Should be considered
 * abstract, and never initialized on its own.
 */
export default abstract class BaseAPI implements IBaseAPI {
  private _timeout?: ScheduledCommit;
  private readonly _error_codes: ErrorCode;
  private _settings: Settings = DefaultSettings;
  private readonly _httpService: IHttpService;
  private _eventService: IEventService;
  private _serializationService: ISerializationService;
  private readonly _errorHandlingService: IErrorHandlingService;
  private readonly _loggingService: ILoggingService;
  private _offlineStorageService?: IOfflineStorageService;
  private _courseId: string = "";

  /**
   * Constructor for Base API class. Sets some shared API fields, as well as
   * sets up options for the API.
   * @param {ErrorCode} error_codes - The error codes object
   * @param {Settings} settings - Optional settings for the API
   * @param {IHttpService} httpService - Optional HTTP service instance
   * @param {IEventService} eventService - Optional Event service instance
   * @param {ISerializationService} serializationService - Optional Serialization service instance
   * @param {ICMIDataService} cmiDataService - Optional CMI Data service instance
   * @param {IErrorHandlingService} errorHandlingService - Optional Error Handling service instance
   * @param {ILoggingService} loggingService - Optional Logging service instance
   * @param {IOfflineStorageService} offlineStorageService - Optional Offline Storage service instance
   */
  protected constructor(
    error_codes: ErrorCode,
    settings?: Settings,
    httpService?: IHttpService,
    eventService?: IEventService,
    serializationService?: ISerializationService,
    cmiDataService?: ICMIDataService,
    errorHandlingService?: IErrorHandlingService,
    loggingService?: ILoggingService,
    offlineStorageService?: IOfflineStorageService,
  ) {
    if (new.target === BaseAPI) {
      throw new TypeError("Cannot construct BaseAPI instances directly");
    }
    this.currentState = global_constants.STATE_NOT_INITIALIZED;

    this._error_codes = error_codes;

    if (settings) {
      this.settings = settings;
    }
    this.apiLogLevel = this.settings.logLevel;
    this.selfReportSessionTime = this.settings.selfReportSessionTime;

    if (this.apiLogLevel === undefined) {
      this.apiLogLevel = LogLevelEnum.NONE;
    }

    // Initialize and configure LoggingService
    this._loggingService = loggingService || getLoggingService();
    this._loggingService.setLogLevel(this.apiLogLevel);

    // If settings include a custom onLogMessage function, use it as the log handler
    if (this.settings.onLogMessage) {
      this._loggingService.setLogHandler(this.settings.onLogMessage);
    }

    // Initialize HTTP service
    this._httpService = httpService || new HttpService(this.settings, this._error_codes);

    // Initialize Event service
    this._eventService =
      eventService ||
      new EventService((functionName, message, level, element) =>
        this.apiLog(functionName, message, level, element),
      );

    // Initialize Serialization service
    this._serializationService = serializationService || new SerializationService();

    // Initialize Error Handling service
    this._errorHandlingService =
      errorHandlingService ||
      createErrorHandlingService(
        this._error_codes,
        (functionName, message, level, element) =>
          this.apiLog(functionName, message, level, element),
        (errorNumber, detail) => this.getLmsErrorMessageDetails(errorNumber, detail),
      );

    // Initialize Offline Storage service if enabled
    if (this.settings.enableOfflineSupport) {
      this._offlineStorageService =
        offlineStorageService ||
        new OfflineStorageService(
          this.settings,
          this._error_codes,
          (functionName, message, level, element) =>
            this.apiLog(functionName, message, level, element),
        );

      if (this.settings.courseId) {
        this._courseId = this.settings.courseId;
      }

      // Check for offline data to restore on initialization
      if (this._offlineStorageService && this._courseId) {
        this._offlineStorageService
          .getOfflineData(this._courseId)
          .then((offlineData) => {
            if (offlineData) {
              this.apiLog("constructor", "Found offline data to restore", LogLevelEnum.INFO);
              // Restore data from offline storage
              this.loadFromJSON(offlineData.runtimeData);
            }
          })
          .catch((error) => {
            this.apiLog(
              "constructor",
              `Error retrieving offline data: ${error}`,
              LogLevelEnum.ERROR,
            );
          });
      }
    }
  }

  public abstract cmi: BaseCMI;
  public startingData?: StringKeyMap;

  public currentState: number;
  public apiLogLevel: LogLevel;
  public selfReportSessionTime: boolean;

  /**
   * Get the last error code
   * @return {string}
   */
  get lastErrorCode(): string {
    return this._errorHandlingService?.lastErrorCode ?? "0";
  }

  /**
   * Set the last error code
   * @param {string} errorCode
   */
  set lastErrorCode(errorCode: string) {
    if (this._errorHandlingService) {
      this._errorHandlingService.lastErrorCode = errorCode;
    }
  }

  /**
   * Reset the API to its initial state.
   * This method clears all current data and resets the API to an uninitialized state.
   * It can optionally accept new settings to configure the API after reset.
   *
   * @param {Settings} settings - Optional new settings to apply after reset
   */
  abstract reset(settings?: Settings): void;

  /**
   * Common reset method for all APIs. New settings are merged with the existing settings.
   * @param {Settings} settings
   * @protected
   */
  commonReset(settings?: Settings): void {
    this.apiLog("reset", "Called", LogLevelEnum.INFO);

    this.settings = { ...this.settings, ...settings };

    this.clearScheduledCommit();
    this.currentState = global_constants.STATE_NOT_INITIALIZED;
    this.lastErrorCode = "0";
    this._eventService.reset();
    this.startingData = undefined;

    // Update offline storage service with new settings if it exists
    if (this._offlineStorageService) {
      this._offlineStorageService.updateSettings(this.settings);

      if (settings?.courseId) {
        this._courseId = settings.courseId;
      }
    }
  }

  /**
   * Initialize the API
   * @param {string} callbackName
   * @param {string} initializeMessage
   * @param {string} terminationMessage
   * @return {string}
   */
  initialize(
    callbackName: string,
    initializeMessage?: string,
    terminationMessage?: string,
  ): string {
    let returnValue = global_constants.SCORM_FALSE;

    if (this.isInitialized()) {
      this.throwSCORMError("api", this._error_codes.INITIALIZED, initializeMessage);
    } else if (this.isTerminated()) {
      this.throwSCORMError("api", this._error_codes.TERMINATED, terminationMessage);
    } else {
      if (this.selfReportSessionTime) {
        this.cmi.setStartTime();
      }

      this.currentState = global_constants.STATE_INITIALIZED;
      this.lastErrorCode = "0";
      returnValue = global_constants.SCORM_TRUE;
      this.processListeners(callbackName);

      // If enabled, attempt to sync offline data on initialization
      if (
        this.settings.enableOfflineSupport &&
        this._offlineStorageService &&
        this._courseId &&
        this.settings.syncOnInitialize &&
        this._offlineStorageService.isDeviceOnline()
      ) {
        this._offlineStorageService.hasPendingOfflineData(this._courseId).then((hasPendingData) => {
          if (hasPendingData) {
            this.apiLog(
              callbackName,
              "Syncing pending offline data on initialization",
              LogLevelEnum.INFO,
            );
            this._offlineStorageService?.syncOfflineData().then((syncSuccess) => {
              if (syncSuccess) {
                this.apiLog(callbackName, "Successfully synced offline data", LogLevelEnum.INFO);
                this.processListeners("OfflineDataSynced");
              }
            });
          }
        });
      }
    }

    this.apiLog(callbackName, "returned: " + returnValue, LogLevelEnum.INFO);
    this.clearSCORMError(returnValue);

    return returnValue;
  }

  /**
   * Initialize the LMS API
   * @return {string} "true" if successful, "false" otherwise
   */
  abstract lmsInitialize(): string;

  /**
   * Finish the current LMS API session
   * @return {string} "true" if successful, "false" otherwise
   */
  abstract lmsFinish(): string;

  /**
   * Get the value of a CMI element from the LMS
   * @param {string} CMIElement - The CMI element to get the value of
   * @return {string} The value of the CMI element
   */
  abstract lmsGetValue(CMIElement: string): string;

  /**
   * Set the value of a CMI element in the LMS
   * @param {string} CMIElement - The CMI element to set the value of
   * @param {any} value - The value to set
   * @return {string} "true" if successful, "false" otherwise
   */
  abstract lmsSetValue(CMIElement: string, value: any): string;

  /**
   * Commit the current data to the LMS
   * @return {string} "true" if successful, "false" otherwise
   */
  abstract lmsCommit(): string;

  /**
   * Get the last error code from the LMS
   * @return {string} The last error code
   */
  abstract lmsGetLastError(): string;

  /**
   * Get the error string for a specific error code
   * @param {string|number} CMIErrorCode - The error code to get the string for
   * @return {string} The error string
   */
  abstract lmsGetErrorString(CMIErrorCode: string | number): string;

  /**
   * Get diagnostic information for a specific error code
   * @param {string|number} CMIErrorCode - The error code to get diagnostic information for
   * @return {string} The diagnostic information
   */
  abstract lmsGetDiagnostic(CMIErrorCode: string | number): string;

  /**
   * Abstract method for validating that a response is correct.
   * This method is used to validate the format and content of a response
   * before it is set in the CMI data model.
   *
   * @param {string} _CMIElement - The CMI element path to validate
   * @param {any} _value - The value to validate
   * @throws {Error} If the response format is invalid
   */
  abstract validateCorrectResponse(_CMIElement: string, _value: any): void;

  /**
   * Gets or builds a new child element to add to the array.
   * APIs that inherit BaseAPI should override this method.
   *
   * @param {string} _CMIElement - unused
   * @param {*} _value - unused
   * @param {boolean} _foundFirstIndex - unused
   * @return {BaseCMI|null}
   * @abstract
   */
  abstract getChildElement(
    _CMIElement: string,
    _value: any,
    _foundFirstIndex: boolean,
  ): BaseCMI | null;

  /**
   * Attempts to store the data to the LMS, logs data if no LMS configured
   * APIs that inherit BaseAPI should override this function
   *
   * @param {boolean} _calculateTotalTime
   * @return {ResultObject}
   * @abstract
   */
  abstract storeData(_calculateTotalTime: boolean): Promise<ResultObject>;

  /**
   * Render the cmi object to the proper format for LMS commit
   * APIs that inherit BaseAPI should override this function
   *
   * @param {boolean} _terminateCommit
   * @return {StringKeyMap|Array}
   * @abstract
   */
  abstract renderCommitCMI(_terminateCommit: boolean): StringKeyMap | Array<string>;

  /**
   * Render the commit object to the shortened format for LMS commit.
   * This method transforms the CMI data into a format suitable for sending to the LMS.
   * It is called during the commit process to prepare the data for transmission.
   *
   * @param {boolean} _terminateCommit - Whether this commit is part of the termination process
   * @return {CommitObject} A formatted object containing the data to be sent to the LMS
   * @example
   * // Example of a commit object structure
   * {
   *   method: "POST",
   *   params: {
   *     cmi: { ... },
   *     finishState: "COMPLETED"
   *   }
   * }
   */
  abstract renderCommitObject(_terminateCommit: boolean): CommitObject;

  /**
   * Logging for all SCORM actions
   *
   * @param {string} functionName
   * @param {string} logMessage
   * @param {number} messageLevel
   * @param {string} CMIElement
   */
  apiLog(functionName: string, logMessage: string, messageLevel: LogLevel, CMIElement?: string) {
    logMessage = formatMessage(functionName, logMessage, CMIElement);

    if (messageLevel >= this.apiLogLevel) {
      // Use the injected LoggingService
      this._loggingService.log(messageLevel, logMessage);
    }
  }

  /**
   * Getter for _error_codes
   * @return {ErrorCode}
   */
  get error_codes(): ErrorCode {
    return this._error_codes;
  }

  /**
   * Getter for _settings
   * @return {Settings}
   */
  get settings(): Settings {
    return this._settings;
  }

  /**
   * Setter for _settings
   * @param {Settings} settings
   */
  set settings(settings: Settings) {
    const previousSettings = this._settings;
    this._settings = { ...this._settings, ...settings };

    // Update HTTP service settings
    this._httpService?.updateSettings(this._settings);

    // Update log level if it changed
    if (settings.logLevel !== undefined && settings.logLevel !== previousSettings.logLevel) {
      this.apiLogLevel = settings.logLevel;
      this._loggingService?.setLogLevel(settings.logLevel);
    }

    // Update log handler if onLogMessage changed
    if (
      settings.onLogMessage !== undefined &&
      settings.onLogMessage !== previousSettings.onLogMessage
    ) {
      this._loggingService?.setLogHandler(settings.onLogMessage);
    }
  }

  /**
   * Terminates the current run of the API
   * @param {string} callbackName
   * @param {boolean} checkTerminated
   * @return {string}
   */
  async terminate(callbackName: string, checkTerminated: boolean): Promise<string> {
    let returnValue = global_constants.SCORM_FALSE;

    if (
      this.checkState(
        checkTerminated,
        this._error_codes.TERMINATION_BEFORE_INIT,
        this._error_codes.MULTIPLE_TERMINATION,
      )
    ) {
      this.currentState = global_constants.STATE_TERMINATED;
      // If enabled, attempt to sync offline data before termination
      if (
        this.settings.enableOfflineSupport &&
        this._offlineStorageService &&
        this._courseId &&
        this.settings.syncOnTerminate &&
        this._offlineStorageService.isDeviceOnline()
      ) {
        const hasPendingData = await this._offlineStorageService.hasPendingOfflineData(
          this._courseId,
        );
        if (hasPendingData) {
          this.apiLog(
            callbackName,
            "Syncing pending offline data before termination",
            LogLevelEnum.INFO,
          );
          await this._offlineStorageService.syncOfflineData();
        }
      }

      const result: ResultObject = await this.storeData(true);
      if ((result.errorCode ?? 0) > 0) {
        this.throwSCORMError("api", result.errorCode);
      }
      returnValue = result?.result ?? global_constants.SCORM_FALSE;

      if (checkTerminated) this.lastErrorCode = "0";

      returnValue = global_constants.SCORM_TRUE;
      this.processListeners(callbackName);
    }

    this.apiLog(callbackName, "returned: " + returnValue, LogLevelEnum.INFO);
    this.clearSCORMError(returnValue);

    return returnValue;
  }

  /**
   * Get the value of the CMIElement.
   *
   * @param {string} callbackName
   * @param {boolean} checkTerminated
   * @param {string} CMIElement
   * @return {string}
   */
  getValue(callbackName: string, checkTerminated: boolean, CMIElement: string): string {
    let returnValue: string = "";

    if (
      this.checkState(
        checkTerminated,
        this._error_codes.RETRIEVE_BEFORE_INIT,
        this._error_codes.RETRIEVE_AFTER_TERM,
      )
    ) {
      // Only reset the error code if there's no error and checkTerminated is true
      // This is a no-op if lastErrorCode is already "0"
      try {
        returnValue = this.getCMIValue(CMIElement);
      } catch (e) {
        returnValue = this.handleValueAccessException(CMIElement, e, returnValue);
      }
      this.processListeners(callbackName, CMIElement);
    }

    this.apiLog(callbackName, ": returned: " + returnValue, LogLevelEnum.INFO, CMIElement);

    if (returnValue === undefined) {
      return "";
    }

    // Only clear the error code if there's no error
    if (this.lastErrorCode === "0") {
      this.clearSCORMError(returnValue);
    }

    return returnValue;
  }

  /**
   * Sets the value of the CMIElement.
   *
   * @param {string} callbackName
   * @param {string} commitCallback
   * @param {boolean} checkTerminated
   * @param {string} CMIElement
   * @param {*} value
   * @return {string}
   */
  setValue(
    callbackName: string,
    commitCallback: string,
    checkTerminated: boolean,
    CMIElement: string,
    value: any,
  ): string {
    if (value !== undefined) {
      value = String(value);
    }
    let returnValue: string = global_constants.SCORM_FALSE;

    if (
      this.checkState(
        checkTerminated,
        this._error_codes.STORE_BEFORE_INIT,
        this._error_codes.STORE_AFTER_TERM,
      )
    ) {
      // Only reset the error code if there's no error and checkTerminated is true
      // This is a no-op if lastErrorCode is already "0"
      try {
        returnValue = this.setCMIValue(CMIElement, value);
      } catch (e) {
        returnValue = this.handleValueAccessException(CMIElement, e, returnValue);
      }
      this.processListeners(callbackName, CMIElement, value);
    }

    if (returnValue === undefined) {
      returnValue = global_constants.SCORM_FALSE;
    }

    // If we didn't have any errors while setting the data, go ahead and
    // schedule a commit, if autocommit is turned on
    if (String(this.lastErrorCode) === "0") {
      if (this.settings.autocommit) {
        this.scheduleCommit(this.settings.autocommitSeconds * 1000, commitCallback);
      }
    }

    this.apiLog(
      callbackName,
      ": " + value + ": result: " + returnValue,
      LogLevelEnum.INFO,
      CMIElement,
    );

    // Only clear the error code if there's no error
    if (this.lastErrorCode === "0") {
      this.clearSCORMError(returnValue);
    }

    return returnValue;
  }

  /**
   * Orders LMS to store all content parameters
   * @param {string} callbackName
   * @param {boolean} checkTerminated
   * @return {string}
   */
  async commit(callbackName: string, checkTerminated: boolean = false): Promise<string> {
    this.clearScheduledCommit();

    let returnValue = global_constants.SCORM_FALSE;

    if (
      this.checkState(
        checkTerminated,
        this._error_codes.COMMIT_BEFORE_INIT,
        this._error_codes.COMMIT_AFTER_TERM,
      )
    ) {
      const result = await this.storeData(false);
      if ((result.errorCode ?? 0) > 0) {
        this.throwSCORMError("api", result.errorCode);
      }
      returnValue = result?.result ?? global_constants.SCORM_FALSE;

      this.apiLog(callbackName, " Result: " + returnValue, LogLevelEnum.DEBUG, "HttpRequest");

      if (checkTerminated) this.lastErrorCode = "0";

      this.processListeners(callbackName);

      // If online and there is offline data pending, attempt to sync it
      if (
        this.settings.enableOfflineSupport &&
        this._offlineStorageService &&
        this._offlineStorageService.isDeviceOnline() &&
        this._courseId
      ) {
        this._offlineStorageService.hasPendingOfflineData(this._courseId).then((hasPendingData) => {
          if (hasPendingData) {
            this.apiLog(callbackName, "Syncing pending offline data", LogLevelEnum.INFO);
            this._offlineStorageService?.syncOfflineData().then((syncSuccess) => {
              if (syncSuccess) {
                this.apiLog(callbackName, "Successfully synced offline data", LogLevelEnum.INFO);
                this.processListeners("OfflineDataSynced");
              } else {
                this.apiLog(callbackName, "Failed to sync some offline data", LogLevelEnum.WARN);
              }
            });
          }
        });
      }
    }

    this.apiLog(callbackName, "returned: " + returnValue, LogLevelEnum.INFO);

    // Only clear the error code if there's no error
    if (this.lastErrorCode === "0") {
      this.clearSCORMError(returnValue);
    }

    return returnValue;
  }

  /**
   * Returns last error code
   * @param {string} callbackName
   * @return {string}
   */
  getLastError(callbackName: string): string {
    const returnValue = String(this.lastErrorCode);

    this.processListeners(callbackName);

    this.apiLog(callbackName, "returned: " + returnValue, LogLevelEnum.INFO);

    return returnValue;
  }

  /**
   * Returns the errorNumber error description
   *
   * @param {string} callbackName
   * @param {(string|number)} CMIErrorCode
   * @return {string}
   */
  getErrorString(callbackName: string, CMIErrorCode: string | number): string {
    let returnValue = "";

    if (CMIErrorCode !== null && CMIErrorCode !== "") {
      returnValue = this.getLmsErrorMessageDetails(CMIErrorCode);
      this.processListeners(callbackName);
    }

    this.apiLog(callbackName, "returned: " + returnValue, LogLevelEnum.INFO);

    return returnValue;
  }

  /**
   * Returns a comprehensive description of the errorNumber error.
   *
   * @param {string} callbackName
   * @param {(string|number)} CMIErrorCode
   * @return {string}
   */
  getDiagnostic(callbackName: string, CMIErrorCode: string | number): string {
    let returnValue = "";

    if (CMIErrorCode !== null && CMIErrorCode !== "") {
      returnValue = this.getLmsErrorMessageDetails(CMIErrorCode, true);
      this.processListeners(callbackName);
    }

    this.apiLog(callbackName, "returned: " + returnValue, LogLevelEnum.INFO);

    return returnValue;
  }

  /**
   * Checks the LMS state and ensures it has been initialized.
   *
   * @param {boolean} checkTerminated
   * @param {number} beforeInitError
   * @param {number} afterTermError
   * @return {boolean}
   */
  checkState(checkTerminated: boolean, beforeInitError: number, afterTermError: number): boolean {
    if (this.isNotInitialized()) {
      this.throwSCORMError("api", beforeInitError);
      return false;
    } else if (checkTerminated && this.isTerminated()) {
      this.throwSCORMError("api", afterTermError);
      return false;
    }

    return true;
  }

  /**
   * Returns the message that corresponds to errorNumber
   * APIs that inherit BaseAPI should override this function
   *
   * @param {(string|number)} _errorNumber
   * @param {boolean} _detail
   * @return {string}
   * @abstract
   */
  getLmsErrorMessageDetails(_errorNumber: string | number, _detail: boolean = false): string {
    throw new Error("The getLmsErrorMessageDetails method has not been implemented");
  }

  /**
   * Gets the value for the specific element.
   * APIs that inherit BaseAPI should override this function
   *
   * @param {string} _CMIElement
   * @return {string}
   * @abstract
   */
  getCMIValue(_CMIElement: string): string {
    throw new Error("The getCMIValue method has not been implemented");
  }

  /**
   * Sets the value for the specific element.
   * APIs that inherit BaseAPI should override this function
   *
   * @param {string} _CMIElement
   * @param {any} _value
   * @return {string}
   * @abstract
   */
  setCMIValue(_CMIElement: string, _value: any): string {
    throw new Error("The setCMIValue method has not been implemented");
  }

  /**
   * Shared API method to set a valid for a given element.
   *
   * @param {string} methodName
   * @param {boolean} scorm2004
   * @param {string} CMIElement
   * @param {any} value
   * @return {string}
   */
  _commonSetCMIValue(
    methodName: string,
    scorm2004: boolean,
    CMIElement: string,
    value: any,
  ): string {
    if (!CMIElement || CMIElement === "") {
      return global_constants.SCORM_FALSE;
    }

    this.lastErrorCode = "0";

    const structure = CMIElement.split(".");
    let refObject: StringKeyMap | BaseCMI = this as StringKeyMap;
    let returnValue = global_constants.SCORM_FALSE;
    let foundFirstIndex = false;

    const invalidErrorMessage = `The data model element passed to ${methodName} (${CMIElement}) is not a valid SCORM data model element.`;
    const invalidErrorCode = scorm2004
      ? this._error_codes.UNDEFINED_DATA_MODEL
      : this._error_codes.GENERAL;

    for (let idx = 0; idx < structure.length; idx++) {
      const attribute = structure[idx];

      if (idx === structure.length - 1) {
        if (scorm2004 && attribute.substring(0, 8) === "{target=") {
          if (this.isInitialized()) {
            this.throwSCORMError(CMIElement, this._error_codes.READ_ONLY_ELEMENT);
            break;
          } else {
            refObject = {
              ...refObject,
              attribute: value,
            };
          }
        } else if (!this._checkObjectHasProperty(refObject as StringKeyMap, attribute)) {
          this.throwSCORMError(CMIElement, invalidErrorCode, invalidErrorMessage);
          break;
        } else {
          if (
            stringMatches(CMIElement, "\\.correct_responses\\.\\d+$") &&
            this.isInitialized() &&
            attribute !== "pattern"
          ) {
            this.validateCorrectResponse(CMIElement, value);
            if (this.lastErrorCode !== "0") {
              this.throwSCORMError(CMIElement, this._error_codes.TYPE_MISMATCH);
              break;
            }
          }

          if (!scorm2004 || this._errorHandlingService.lastErrorCode === "0") {
            (refObject as StringKeyMap)[attribute] = value;
            returnValue = global_constants.SCORM_TRUE;
          }
        }
      } else {
        refObject = (refObject as StringKeyMap)[attribute] as StringKeyMap;
        if (!refObject) {
          this.throwSCORMError(CMIElement, invalidErrorCode, invalidErrorMessage);
          break;
        }

        if (refObject instanceof CMIArray) {
          const index = parseInt(structure[idx + 1], 10);

          // SCO is trying to set an item on an array
          if (!isNaN(index)) {
            const item = refObject.childArray[index];

            if (item) {
              refObject = item;
              foundFirstIndex = true;
            } else {
              const newChild = this.getChildElement(CMIElement, value, foundFirstIndex);
              foundFirstIndex = true;

              if (!newChild) {
                if (this.lastErrorCode === "0") {
                  this.throwSCORMError(CMIElement, invalidErrorCode, invalidErrorMessage);
                }
                break;
              } else {
                if (refObject.initialized) newChild.initialize();
                refObject.childArray[index] = newChild;
                refObject = newChild;
              }
            }

            // Have to update idx value to skip the array position
            idx++;
          }
        }
      }
    }

    if (returnValue === global_constants.SCORM_FALSE) {
      this.apiLog(
        methodName,
        `There was an error setting the value for: ${CMIElement}, value of: ${value}`,
        LogLevelEnum.WARN,
      );
    }

    return returnValue;
  }

  /**
   * Gets a value from the CMI Object
   *
   * @param {string} methodName
   * @param {boolean} scorm2004
   * @param {string} CMIElement
   * @return {any}
   */
  _commonGetCMIValue(methodName: string, scorm2004: boolean, CMIElement: string): any {
    if (!CMIElement || CMIElement === "") {
      return "";
    }

    const structure = CMIElement.split(".");
    let refObject: StringKeyMap = this as StringKeyMap;
    let attribute = null;

    const uninitializedErrorMessage = `The data model element passed to ${methodName} (${CMIElement}) has not been initialized.`;
    const invalidErrorMessage = `The data model element passed to ${methodName} (${CMIElement}) is not a valid SCORM data model element.`;
    const invalidErrorCode = scorm2004
      ? this._error_codes.UNDEFINED_DATA_MODEL
      : this._error_codes.GENERAL;

    for (let idx = 0; idx < structure.length; idx++) {
      attribute = structure[idx];

      if (!scorm2004) {
        if (idx === structure.length - 1) {
          if (!this._checkObjectHasProperty(refObject, attribute)) {
            this.throwSCORMError(CMIElement, invalidErrorCode, invalidErrorMessage);
            return;
          }
        }
      } else {
        if (
          String(attribute).substring(0, 8) === "{target=" &&
          typeof refObject._isTargetValid == "function"
        ) {
          const target = String(attribute).substring(8, String(attribute).length - 9);
          return refObject._isTargetValid(target);
        } else if (!this._checkObjectHasProperty(refObject, attribute)) {
          this.throwSCORMError(CMIElement, invalidErrorCode, invalidErrorMessage);
          return;
        }
      }

      refObject = refObject[attribute] as StringKeyMap;
      if (refObject === undefined) {
        this.throwSCORMError(CMIElement, invalidErrorCode, invalidErrorMessage);
        break;
      }

      if (refObject instanceof CMIArray) {
        const index = parseInt(structure[idx + 1], 10);

        // SCO is trying to set an item on an array
        if (!isNaN(index)) {
          const item = refObject.childArray[index];

          if (item) {
            refObject = item;
          } else {
            this.throwSCORMError(
              CMIElement,
              this._error_codes.VALUE_NOT_INITIALIZED,
              uninitializedErrorMessage,
            );
            break;
          }

          // Have to update idx value to skip the array position
          idx++;
        }
      }
    }

    if (refObject === null || refObject === undefined) {
      if (!scorm2004) {
        if (attribute === "_children") {
          this.throwSCORMError(CMIElement, this._error_codes.CHILDREN_ERROR, undefined);
        } else if (attribute === "_count") {
          this.throwSCORMError(CMIElement, this._error_codes.COUNT_ERROR, undefined);
        }
      }
    } else {
      return refObject;
    }
  }

  /**
   * Returns true if the API's current state is STATE_INITIALIZED
   *
   * @return {boolean}
   */
  isInitialized(): boolean {
    return this.currentState === global_constants.STATE_INITIALIZED;
  }

  /**
   * Returns true if the API's current state is STATE_NOT_INITIALIZED
   *
   * @return {boolean}
   */
  isNotInitialized(): boolean {
    return this.currentState === global_constants.STATE_NOT_INITIALIZED;
  }

  /**
   * Returns true if the API's current state is STATE_TERMINATED
   *
   * @return {boolean}
   */
  isTerminated(): boolean {
    return this.currentState === global_constants.STATE_TERMINATED;
  }

  /**
   * Provides a mechanism for attaching to a specific SCORM event.
   * This method allows you to register a callback function that will be executed
   * when the specified event occurs.
   *
   * @param {string} listenerName - The name of the event to listen for (e.g., "Initialize", "Terminate", "GetValue", "SetValue", "Commit")
   * @param {function} callback - The function to execute when the event occurs. The callback will receive relevant event data.
   * @example
   * // Listen for Initialize events
   * api.on("Initialize", function() {
   *   console.log("API has been initialized");
   * });
   *
   * // Listen for SetValue events
   * api.on("SetValue", function(element, value) {
   *   console.log("Setting " + element + " to " + value);
   * });
   */
  on(listenerName: string, callback: Function) {
    this._eventService.on(listenerName, callback);
  }

  /**
   * Provides a mechanism for detaching a specific SCORM event listener.
   * This method removes a previously registered callback for an event.
   * Both the event name and the callback reference must match what was used in the 'on' method.
   *
   * @param {string} listenerName - The name of the event to stop listening for
   * @param {function} callback - The callback function to remove
   * @example
   * // Remove a specific listener
   * const myCallback = function() { console.log("API initialized"); };
   * api.on("Initialize", myCallback);
   * // Later, when you want to remove it:
   * api.off("Initialize", myCallback);
   */
  off(listenerName: string, callback: Function) {
    this._eventService.off(listenerName, callback);
  }

  /**
   * Provides a mechanism for clearing all listeners from a specific SCORM event.
   * This method removes all callbacks registered for the specified event.
   *
   * @param {string} listenerName - The name of the event to clear all listeners for
   * @example
   * // Remove all listeners for the Initialize event
   * api.clear("Initialize");
   */
  clear(listenerName: string) {
    this._eventService.clear(listenerName);
  }

  /**
   * Processes any 'on' listeners that have been created for a specific event.
   * This method is called internally when SCORM events occur to notify all registered listeners.
   * It triggers all callback functions registered for the specified event.
   *
   * @param {string} functionName - The name of the function/event that occurred
   * @param {string} CMIElement - Optional CMI element involved in the event
   * @param {any} value - Optional value associated with the event
   */
  processListeners(functionName: string, CMIElement?: string, value?: any) {
    this._eventService.processListeners(functionName, CMIElement, value);
  }

  /**
   * Throws a SCORM error with the specified error number and optional message.
   * This method sets the last error code and can be used to indicate that an operation failed.
   * The error number should correspond to one of the standard SCORM error codes.
   *
   * @param {string} CMIElement
   * @param {number} errorNumber - The SCORM error code to set
   * @param {string} message - Optional custom error message to provide additional context
   * @example
   * // Throw a "not initialized" error
   * this.throwSCORMError(301, "The API must be initialized before calling GetValue");
   */
  throwSCORMError(CMIElement: string, errorNumber: number, message?: string) {
    this._errorHandlingService.throwSCORMError(CMIElement, errorNumber, message);
  }

  /**
   * Clears the last SCORM error code when an operation succeeds.
   * This method is typically called after successful API operations to reset the error state.
   * It only clears the error if the success parameter is "true".
   *
   * @param {string} success - A string indicating whether the operation succeeded ("true" or "false")
   * @example
   * // Clear error after successful operation
   * this.clearSCORMError("true");
   */
  clearSCORMError(success: string) {
    this._errorHandlingService.clearSCORMError(success);
  }

  /**
   * Load the CMI from a flattened JSON object.
   * This method populates the CMI data model from a flattened JSON structure
   * where keys represent CMI element paths (e.g., "cmi.core.student_id").
   *
   * @param {StringKeyMap} json - The flattened JSON object containing CMI data
   * @param {string} CMIElement - Optional base CMI element path to prepend to all keys
   * @example
   * // Load data from a flattened JSON structure
   * api.loadFromFlattenedJSON({
   *   "cmi.core.student_id": "12345",
   *   "cmi.core.student_name": "John Doe",
   *   "cmi.core.lesson_status": "incomplete"
   * });
   */
  loadFromFlattenedJSON(json: StringKeyMap, CMIElement?: string) {
    if (!CMIElement) {
      // by default, we start from a blank string because we're expecting each element to start with `cmi`
      CMIElement = "";
    }

    this._serializationService.loadFromFlattenedJSON(
      json,
      CMIElement,
      (CMIElement, value) => this.setCMIValue(CMIElement, value),
      () => this.isNotInitialized(),
      (data: StringKeyMap) => {
        this.startingData = data;
      },
    );
  }

  /**
   * Loads CMI data from a hierarchical JSON object.
   * This method populates the CMI data model from a nested JSON structure
   * that mirrors the CMI object hierarchy.
   *
   * @param {StringKeyMap} json - The hierarchical JSON object containing CMI data
   * @param {string} CMIElement - Optional base CMI element path to prepend to all keys
   * @example
   * // Load data from a hierarchical JSON structure
   * api.loadFromJSON({
   *   core: {
   *     student_id: "12345",
   *     student_name: "John Doe",
   *     lesson_status: "incomplete"
   *   },
   *   objectives: [
   *     { id: "obj1", score: { raw: 85 } }
   *   ]
   * });
   */
<<<<<<< HEAD
  loadFromJSON(json: StringKeyMap, CMIElement: string = "") {
    if ((!CMIElement || CMIElement === "") && !Object.hasOwnProperty.call(json, "cmi")) {
      // providing a backward compatibility for the old v1 API
      CMIElement = "cmi";
=======
  loadFromJSON(json: RefObject, CMIElement: string = "") {
    if (
      (!CMIElement || CMIElement === "") &&
      !Object.hasOwnProperty.call(json, "cmi") &&
      !Object.hasOwnProperty.call(json, "adl")
    ) {
      // providing a backward compatibility for the old v1 API
      CMIElement = "cmi";
    }

    if (!this.isNotInitialized()) {
      console.error(
        "loadFromJSON can only be called before the call to lmsInitialize.",
      );
      return;
    }

    CMIElement = CMIElement !== undefined ? CMIElement : "cmi";

    this.startingData = json;

    // could this be refactored down to flatten(json) then setCMIValue on each?
    for (const key in json) {
      if ({}.hasOwnProperty.call(json, key) && json[key]) {
        const currentCMIElement = (CMIElement ? CMIElement + "." : "") + key;
        const value = json[key];

        if (value["childArray"]) {
          for (let i = 0; i < value["childArray"].length; i++) {
            this.loadFromJSON(
              value["childArray"][i],
              currentCMIElement + "." + i,
            );
          }
        } else if (value.constructor === Object) {
          this.loadFromJSON(value, currentCMIElement);
        } else {
          this.setCMIValue(currentCMIElement, value);
        }
      }
>>>>>>> abffd9d8
    }
    this._serializationService.loadFromJSON(
      json,
      CMIElement,
      (CMIElement, value) => this.setCMIValue(CMIElement, value),
      () => this.isNotInitialized(),
      (data: StringKeyMap) => {
        this.startingData = data;
      },
    );
  }

  /**
   * Render the CMI object to a JSON string for sending to an LMS.
   * This method serializes the current CMI data model to a JSON string.
   * The output format is controlled by the sendFullCommit setting.
   *
   * @return {string} A JSON string representation of the CMI data
   * @example
   * // Get the current CMI data as a JSON string
   * const jsonString = api.renderCMIToJSONString();
   * console.log(jsonString); // '{"core":{"student_id":"12345",...}}'
   */
  renderCMIToJSONString(): string {
    return this._serializationService.renderCMIToJSONString(this.cmi, this.settings.sendFullCommit);
  }

  /**
   * Returns a JavaScript object representing the current CMI data.
   * This method creates a plain JavaScript object that mirrors the
   * structure of the CMI data model, suitable for further processing.
   *
   * @return {StringKeyMap} A JavaScript object representing the CMI data
   * @example
   * // Get the current CMI data as a JavaScript object
   * const cmiObject = api.renderCMIToJSONObject();
   * console.log(cmiObject.core.student_id); // "12345"
   */
  renderCMIToJSONObject(): StringKeyMap {
    return this._serializationService.renderCMIToJSONObject(this.cmi, this.settings.sendFullCommit);
  }

  /**
   * Process an HTTP request
   *
   * @param {string} url - The URL to send the request to
   * @param {CommitObject | StringKeyMap | Array<any>} params - The parameters to send
   * @param {boolean} immediate - Whether to send the request immediately without waiting
   * @returns {Promise<ResultObject>} - The result of the request
   * @async
   */
  async processHttpRequest(
    url: string,
    params: CommitObject | StringKeyMap | Array<any>,
    immediate: boolean = false,
  ): Promise<ResultObject> {
    // If offline support is enabled and device is offline, store data locally instead of sending
    if (
      this.settings.enableOfflineSupport &&
      this._offlineStorageService &&
      !this._offlineStorageService.isDeviceOnline() &&
      this._courseId
    ) {
      this.apiLog(
        "processHttpRequest",
        "Device is offline, storing data locally",
        LogLevelEnum.INFO,
      );

      if (params && typeof params === "object" && "cmi" in params) {
        return await this._offlineStorageService.storeOffline(
          this._courseId,
          params as CommitObject,
        );
      } else {
        this.apiLog(
          "processHttpRequest",
          "Invalid commit data format for offline storage",
          LogLevelEnum.ERROR,
        );
        return {
          result: global_constants.SCORM_FALSE,
          errorCode: this._error_codes.GENERAL,
        };
      }
    }

    // Otherwise, proceed with normal HTTP request
    return await this._httpService.processHttpRequest(
      url,
      params,
      immediate,
      (functionName, message, level, element) => this.apiLog(functionName, message, level, element),
      (functionName, CMIElement, value) => this.processListeners(functionName, CMIElement, value),
    );
  }

  /**
   * Schedules a commit operation to occur after a specified delay.
   * This method is used to implement auto-commit functionality, where data
   * is periodically sent to the LMS without requiring explicit commit calls.
   *
   * @param {number} when - The number of milliseconds to wait before committing
   * @param {string} callback - The name of the commit event callback
   * @example
   * // Schedule a commit to happen in 60 seconds
   * api.scheduleCommit(60000, "commit");
   */
  scheduleCommit(when: number, callback: string) {
    if (!this._timeout) {
      this._timeout = new ScheduledCommit(this, when, callback);
      this.apiLog("scheduleCommit", "scheduled", LogLevelEnum.DEBUG, "");
    }
  }

  /**
   * Clears and cancels any currently scheduled commits.
   * This method is typically called when an explicit commit is performed
   * or when the API is terminated, to prevent redundant commits.
   *
   * @example
   * // Cancel any pending scheduled commits
   * api.clearScheduledCommit();
   */
  clearScheduledCommit() {
    if (this._timeout) {
      this._timeout.cancel();
      this._timeout = undefined;
      this.apiLog("clearScheduledCommit", "cleared", LogLevelEnum.DEBUG, "");
    }
  }

  /**
   * Checks if an object has a specific property, using multiple detection methods.
   * This method performs a thorough check for property existence by:
   * 1. Checking if it's an own property using Object.hasOwnProperty
   * 2. Checking if it's defined in the prototype with a property descriptor
   * 3. Checking if it's accessible via the 'in' operator (includes inherited properties)
   *
   * @param {StringKeyMap} StringKeyMap - The object to check for the property
   * @param {string} attribute - The property name to look for
   * @return {boolean} True if the property exists on the object or its prototype chain
   * @private
   *
   * @example
   * // Check for an own property
   * const obj = { name: "John" };
   * this._checkObjectHasProperty(obj, "name"); // Returns true
   *
   * @example
   * // Check for an inherited property
   * class Parent { get type() { return "parent"; } }
   * const child = Object.create(new Parent());
   * this._checkObjectHasProperty(child, "type"); // Returns true
   *
   * @example
   * // Check for a non-existent property
   * const obj = { name: "John" };
   * this._checkObjectHasProperty(obj, "age"); // Returns false
   */
  private _checkObjectHasProperty(StringKeyMap: StringKeyMap, attribute: string): boolean {
    return (
      Object.hasOwnProperty.call(StringKeyMap, attribute) ||
      Object.getOwnPropertyDescriptor(Object.getPrototypeOf(StringKeyMap), attribute) != null ||
      attribute in StringKeyMap
    );
  }

  /**
   * Handles exceptions that occur when accessing CMI values.
   * This method delegates to the ErrorHandlingService to process exceptions
   * that occur during CMI data operations, ensuring consistent error handling
   * throughout the API.
   *
   * @param {string} CMIElement
   * @param {any} e - The exception that was thrown
   * @param {string} returnValue - The default return value to use if an error occurs
   * @return {string} Either the original returnValue or SCORM_FALSE if an error occurred
   * @private
   *
   * @example
   * // Handle a validation error when getting a CMI value
   * try {
   *   return this.getCMIValue("cmi.core.score.raw");
   * } catch (e) {
   *   return this.handleValueAccessException(e, "");
   * }
   *
   * @example
   * // Handle a general error when setting a CMI value
   * try {
   *   this.setCMIValue("cmi.core.lesson_status", "completed");
   *   return "true";
   * } catch (e) {
   *   return this.handleValueAccessException(e, "false");
   * }
   */
  private handleValueAccessException(CMIElement: string, e: any, returnValue: string): string {
    if (e instanceof ValidationError) {
      this.lastErrorCode = String(e.errorCode);
      returnValue = global_constants.SCORM_FALSE;
      this.throwSCORMError(CMIElement, e.errorCode, e.errorMessage);
    } else {
      if (e instanceof Error && e.message) {
        this.throwSCORMError(CMIElement, this._error_codes.GENERAL, e.message);
      } else {
        this.throwSCORMError(CMIElement, this._error_codes.GENERAL, "Unknown error");
      }
    }
    return returnValue;
  }

  /**
   * Builds the commit object to be sent to the LMS.
   * This method delegates to the SerializationService to create a properly
   * formatted object containing the CMI data that needs to be sent to the LMS.
   * The format and content of the commit object depend on whether this is a
   * regular commit or a termination commit.
   *
   * @param {boolean} terminateCommit - Whether this is a termination commit
   * @return {CommitObject|StringKeyMap|Array} The formatted commit object
   * @protected
   *
   * @example
   * // Create a regular commit object
   * const regularCommit = this.getCommitObject(false);
   * // Result might be: { cmi: { core: { lesson_status: "incomplete" } } }
   *
   * @example
   * // Create a termination commit object (includes total_time)
   * const terminationCommit = this.getCommitObject(true);
   * // Result might be: { cmi: { core: { lesson_status: "completed", total_time: "PT1H30M" } } }
   */
  protected getCommitObject(terminateCommit: boolean): CommitObject | StringKeyMap | Array<any> {
    return this._serializationService.getCommitObject(
      terminateCommit,
      this.settings.alwaysSendTotalTime,
      this.settings.renderCommonCommitFields,
      (terminateCommit) => this.renderCommitObject(terminateCommit),
      (terminateCommit) => this.renderCommitCMI(terminateCommit),
      this.apiLogLevel,
    );
  }
}<|MERGE_RESOLUTION|>--- conflicted
+++ resolved
@@ -2,11 +2,7 @@
 import { global_constants } from "./constants/api_constants";
 import { formatMessage, StringKeyMap, stringMatches } from "./utilities";
 import { BaseCMI } from "./cmi/common/base_cmi";
-<<<<<<< HEAD
 import { CommitObject, LogLevel, ResultObject, Settings } from "./types/api_types";
-=======
-import { CommitObject, LogLevel, RefObject, ResultObject, Settings } from "./types/api_types";
->>>>>>> abffd9d8
 import { DefaultSettings } from "./constants/default_settings";
 import { IBaseAPI } from "./interfaces/IBaseAPI";
 import { ScheduledCommit } from "./helpers/scheduled_commit";
@@ -24,7 +20,7 @@
   IHttpService,
   ILoggingService,
   IOfflineStorageService,
-  ISerializationService,
+  ISerializationService
 } from "./interfaces/services";
 import { CMIArray } from "./cmi/common/array";
 import { ValidationError } from "./exceptions";
@@ -1174,13 +1170,7 @@
    *   ]
    * });
    */
-<<<<<<< HEAD
   loadFromJSON(json: StringKeyMap, CMIElement: string = "") {
-    if ((!CMIElement || CMIElement === "") && !Object.hasOwnProperty.call(json, "cmi")) {
-      // providing a backward compatibility for the old v1 API
-      CMIElement = "cmi";
-=======
-  loadFromJSON(json: RefObject, CMIElement: string = "") {
     if (
       (!CMIElement || CMIElement === "") &&
       !Object.hasOwnProperty.call(json, "cmi") &&
@@ -1188,39 +1178,6 @@
     ) {
       // providing a backward compatibility for the old v1 API
       CMIElement = "cmi";
-    }
-
-    if (!this.isNotInitialized()) {
-      console.error(
-        "loadFromJSON can only be called before the call to lmsInitialize.",
-      );
-      return;
-    }
-
-    CMIElement = CMIElement !== undefined ? CMIElement : "cmi";
-
-    this.startingData = json;
-
-    // could this be refactored down to flatten(json) then setCMIValue on each?
-    for (const key in json) {
-      if ({}.hasOwnProperty.call(json, key) && json[key]) {
-        const currentCMIElement = (CMIElement ? CMIElement + "." : "") + key;
-        const value = json[key];
-
-        if (value["childArray"]) {
-          for (let i = 0; i < value["childArray"].length; i++) {
-            this.loadFromJSON(
-              value["childArray"][i],
-              currentCMIElement + "." + i,
-            );
-          }
-        } else if (value.constructor === Object) {
-          this.loadFromJSON(value, currentCMIElement);
-        } else {
-          this.setCMIValue(currentCMIElement, value);
-        }
-      }
->>>>>>> abffd9d8
     }
     this._serializationService.loadFromJSON(
       json,
