import { CMI } from "./cmi/scorm12/cmi";
import * as Utilities from "./utilities";
import { StringKeyMap, stringMatches } from "./utilities";
import { global_constants, scorm12_constants } from "./constants/api_constants";
import { scorm12_errors } from "./constants/error_codes";

import { BaseCMI } from "./cmi/common/base_cmi";
import { CMIObjectivesObject } from "./cmi/scorm12/objectives";
import {
  CMIInteractionsCorrectResponsesObject,
  CMIInteractionsObject,
  CMIInteractionsObjectivesObject
} from "./cmi/scorm12/interactions";
import { NAV } from "./cmi/scorm12/nav";
<<<<<<< HEAD
import { CommitObject, ResultObject, ScoreObject, Settings } from "./types/api_types";
=======
import { CommitObject, RefObject, ResultObject, ScoreObject, Settings } from "./types/api_types";
>>>>>>> abffd9d8
import { CompletionStatus, SuccessStatus } from "./constants/enums";
import BaseAPI from "./BaseAPI";
import { scorm12_regex } from "./constants/regex";

/**
 * API class for SCORM 1.2
 */
class Scorm12API extends BaseAPI {
  /**
   * Constructor for SCORM 1.2 API
   * @param {object} settings
   */
  constructor(settings?: Settings) {
    if (settings) {
      if (settings.mastery_override === undefined) {
        settings.mastery_override = false;
      }
    }

    super(scorm12_errors, settings);

    this.cmi = new CMI();
    this.nav = new NAV();

    // Rename functions to match 1.2 Spec and expose to modules
    this.LMSInitialize = this.lmsInitialize;
    this.LMSFinish = this.lmsFinish;
    this.LMSGetValue = this.lmsGetValue;
    this.LMSSetValue = this.lmsSetValue;
    this.LMSCommit = this.lmsCommit;
    this.LMSGetLastError = this.lmsGetLastError;
    this.LMSGetErrorString = this.lmsGetErrorString;
    this.LMSGetDiagnostic = this.lmsGetDiagnostic;
  }

  public statusSetByModule = false;

  cmi: CMI;
  nav: NAV;

  LMSInitialize: () => string;
  LMSFinish: () => string;
  LMSGetValue: (CMIElement: string) => string;
  LMSSetValue: (CMIElement: string, value: any) => string;
  LMSCommit: () => string;
  LMSGetLastError: () => string;
  LMSGetErrorString: (CMIErrorCode: string) => string;
  LMSGetDiagnostic: (CMIErrorCode: string) => string;

  /**
   * Called when the API needs to be reset
   */
  reset(settings?: Settings) {
    this.commonReset(settings);

    this.cmi?.reset();
    this.nav?.reset();
  }

  /**
   * lmsInitialize function from SCORM 1.2 Spec
   *
   * @return {string} bool
   */
  lmsInitialize(): string {
    this.cmi.initialize();
    if (this.cmi.core.lesson_status) {
      this.statusSetByModule = true;
    } else {
      this.cmi.core.lesson_status = "not attempted";
    }
    return this.initialize(
      "LMSInitialize",
      "LMS was already initialized!",
      "LMS is already finished!",
    );
  }

  /**
   * LMSFinish function from SCORM 1.2 Spec
   *
   * @return {string} bool
   */
  lmsFinish(): string {
    (async () => {
      await this.internalFinish();
    })();
    return global_constants.SCORM_TRUE;
  }

  async internalFinish(): Promise<string> {
    const result = await this.terminate("LMSFinish", true);

    if (result === global_constants.SCORM_TRUE) {
      if (this.nav.event !== "") {
        if (this.nav.event === "continue") {
          this.processListeners("SequenceNext");
        } else {
          this.processListeners("SequencePrevious");
        }
      } else if (this.settings.autoProgress) {
        this.processListeners("SequenceNext");
      }
    }

    return result;
  }

  /**
   * LMSGetValue function from SCORM 1.2 Spec
   *
   * @param {string} CMIElement
   * @return {string}
   */
  lmsGetValue(CMIElement: string): string {
    return this.getValue("LMSGetValue", false, CMIElement);
  }

  /**
   * LMSSetValue function from SCORM 1.2 Spec
   *
   * @param {string} CMIElement
   * @param {*} value
   * @return {string}
   */
  lmsSetValue(CMIElement: string, value: any): string {
    if (CMIElement === "cmi.core.lesson_status") {
      this.statusSetByModule = true;
    }
    return this.setValue("LMSSetValue", "LMSCommit", false, CMIElement, value);
  }

  /**
   * LMSCommit function from SCORM 1.2 Spec
   *
   * @return {string} bool
   */
  lmsCommit(): string {
    if (this.settings.asyncCommit) {
      this.scheduleCommit(500, "LMSCommit");
    } else {
      (async () => {
        await this.commit("LMSCommit", false);
      })();
    }
    return global_constants.SCORM_TRUE;
  }

  /**
   * LMSGetLastError function from SCORM 1.2 Spec
   *
   * @return {string}
   */
  lmsGetLastError(): string {
    return this.getLastError("LMSGetLastError");
  }

  /**
   * LMSGetErrorString function from SCORM 1.2 Spec
   *
   * @param {string} CMIErrorCode
   * @return {string}
   */
  lmsGetErrorString(CMIErrorCode: string): string {
    return this.getErrorString("LMSGetErrorString", CMIErrorCode);
  }

  /**
   * LMSGetDiagnostic function from SCORM 1.2 Spec
   *
   * @param {string} CMIErrorCode
   * @return {string}
   */
  lmsGetDiagnostic(CMIErrorCode: string): string {
    return this.getDiagnostic("LMSGetDiagnostic", CMIErrorCode);
  }

  /**
   * Sets a value on the CMI Object
   *
   * @param {string} CMIElement
   * @param {*} value
   * @return {string}
   */
  override setCMIValue(CMIElement: string, value: any): string {
    return this._commonSetCMIValue("LMSSetValue", false, CMIElement, value);
  }

  /**
   * Gets a value from the CMI Object
   *
   * @param {string} CMIElement
   * @return {*}
   */
  override getCMIValue(CMIElement: string): any {
    return this._commonGetCMIValue("getCMIValue", false, CMIElement);
  }

  /**
   * Gets or builds a new child element to add to the array.
   *
   * @param {string} CMIElement
   * @param {*} _value
   * @param {boolean} foundFirstIndex
   * @return {BaseCMI|null}
   */
  getChildElement(CMIElement: string, _value: any, foundFirstIndex: boolean): BaseCMI | null {
    if (stringMatches(CMIElement, "cmi\\.objectives\\.\\d+")) {
      return new CMIObjectivesObject();
    } else if (
      foundFirstIndex &&
      stringMatches(CMIElement, "cmi\\.interactions\\.\\d+\\.correct_responses\\.\\d+")
    ) {
      return new CMIInteractionsCorrectResponsesObject();
    } else if (
      foundFirstIndex &&
      stringMatches(CMIElement, "cmi\\.interactions\\.\\d+\\.objectives\\.\\d+")
    ) {
      return new CMIInteractionsObjectivesObject();
    } else if (!foundFirstIndex && stringMatches(CMIElement, "cmi\\.interactions\\.\\d+")) {
      return new CMIInteractionsObject();
    }

    return null;
  }

  /**
   * Validates Correct Response values
   *
   * @param {string} _CMIElement
   * @param {*} _value
   */
  validateCorrectResponse(_CMIElement: string, _value: any) {
    // do nothing
  }

  /**
   * Returns the message that corresponds to errorNumber.
   *
   * @param {number|string} errorNumber
   * @param {boolean} detail
   * @return {string}
   */
  override getLmsErrorMessageDetails(errorNumber: number | string, detail: boolean): string {
    let basicMessage = "No Error";
    let detailMessage = "No Error";

    // Set error number to string since inconsistent from modules if string or number
    errorNumber = String(errorNumber);
    if (scorm12_constants.error_descriptions[errorNumber]) {
      basicMessage = scorm12_constants.error_descriptions[errorNumber].basicMessage;
      detailMessage = scorm12_constants.error_descriptions[errorNumber].detailMessage;
    }

    return detail ? detailMessage : basicMessage;
  }

  /**
   * Replace the whole API with another
   *
   * @param {Scorm12API} newAPI
   */
  replaceWithAnotherScormAPI(newAPI: Scorm12API) {
    // Data Model
    this.cmi = newAPI.cmi;
  }

  /**
   * Render the cmi object to the proper format for LMS commit
   *
   * @param {boolean} terminateCommit
   * @return {object|Array}
   */
  renderCommitCMI(terminateCommit: boolean): StringKeyMap | Array<string> {
    const cmiExport: StringKeyMap = this.renderCMIToJSONObject();

    if (terminateCommit) {
      (cmiExport.cmi as any).core.total_time = this.cmi.getCurrentTotalTime();
    }

    const result = [];
    const flattened: StringKeyMap = Utilities.flatten(cmiExport);
    switch (this.settings.dataCommitFormat) {
      case "flattened":
        return Utilities.flatten(cmiExport);
      case "params":
        for (const item in flattened) {
          if ({}.hasOwnProperty.call(flattened, item)) {
            result.push(`${item}=${flattened[item]}`);
          }
        }
        return result;
      case "json":
      default:
        return cmiExport;
    }
  }

  /**
   * Render the cmi object to the proper format for LMS commit
   * @param {boolean} terminateCommit
   * @return {CommitObject}
   */
  renderCommitObject(terminateCommit: boolean): CommitObject {
    const cmiExport = this.renderCommitCMI(terminateCommit);
    const totalTimeHHMMSS = this.cmi.getCurrentTotalTime();
    const totalTimeSeconds = Utilities.getTimeAsSeconds(totalTimeHHMMSS, scorm12_regex.CMITimespan);
    const lessonStatus = this.cmi.core.lesson_status;
    let completionStatus = CompletionStatus.UNKNOWN;
    let successStatus = SuccessStatus.UNKNOWN;
    if (lessonStatus) {
      completionStatus =
        lessonStatus === "completed" || lessonStatus === "passed"
          ? CompletionStatus.COMPLETED
          : CompletionStatus.INCOMPLETE;
      if (lessonStatus === "passed") {
        successStatus = SuccessStatus.PASSED;
      } else if (lessonStatus === "failed") {
        successStatus = SuccessStatus.FAILED;
      }
    }

    const score = this.cmi.core.score;
    let scoreObject: ScoreObject = null;
    if (score) {
      scoreObject = {};

      if (!Number.isNaN(Number.parseFloat(score.raw))) {
        scoreObject.raw = Number.parseFloat(score.raw);
      }
      if (!Number.isNaN(Number.parseFloat(score.min))) {
        scoreObject.min = Number.parseFloat(score.min);
      }
      if (!Number.isNaN(Number.parseFloat(score.max))) {
        scoreObject.max = Number.parseFloat(score.max);
      }
    }

    const commitObject: CommitObject = {
      successStatus: successStatus,
      completionStatus: completionStatus,
      runtimeData: cmiExport as StringKeyMap,
      totalTimeSeconds: totalTimeSeconds,
    };
    if (scoreObject) {
      commitObject.score = scoreObject;
    }
    return commitObject;
  }

  /**
   * Attempts to store the data to the LMS
   *
   * @param {boolean} terminateCommit
   * @return {ResultObject}
   */
  async storeData(terminateCommit: boolean): Promise<ResultObject> {
    if (terminateCommit) {
      const originalStatus = this.cmi.core.lesson_status;
      if (
        !this.cmi.core.lesson_status ||
        (!this.statusSetByModule && this.cmi.core.lesson_status === "not attempted")
      ) {
        this.cmi.core.lesson_status = "completed";
      }

      if (this.cmi.core.lesson_mode === "normal") {
        if (this.cmi.core.credit === "credit") {
          if (
            this.settings.mastery_override &&
            this.cmi.student_data.mastery_score !== "" &&
            this.cmi.core.score.raw !== ""
          ) {
            this.cmi.core.lesson_status =
              parseFloat(this.cmi.core.score.raw) >= parseFloat(this.cmi.student_data.mastery_score)
                ? "passed"
                : "failed";
          }
        }
      } else if (this.cmi.core.lesson_mode === "browse") {
        if (
          ((this.startingData?.cmi as any)?.core?.lesson_status || "") === "" &&
          originalStatus === "not attempted"
        ) {
          this.cmi.core.lesson_status = "browsed";
        }
      }
    }

    const commitObject = this.getCommitObject(terminateCommit);
    if (typeof this.settings.lmsCommitUrl === "string") {
      return await this.processHttpRequest(
        this.settings.lmsCommitUrl,
        commitObject,
        terminateCommit,
      );
    } else {
      return {
        result: global_constants.SCORM_TRUE,
        errorCode: 0,
      };
    }
  }
}

<<<<<<< HEAD
export default Scorm12API;
=======
export { Scorm12Impl as Scorm12API };
>>>>>>> abffd9d8
<|MERGE_RESOLUTION|>--- conflicted
+++ resolved
@@ -12,11 +12,7 @@
   CMIInteractionsObjectivesObject
 } from "./cmi/scorm12/interactions";
 import { NAV } from "./cmi/scorm12/nav";
-<<<<<<< HEAD
 import { CommitObject, ResultObject, ScoreObject, Settings } from "./types/api_types";
-=======
-import { CommitObject, RefObject, ResultObject, ScoreObject, Settings } from "./types/api_types";
->>>>>>> abffd9d8
 import { CompletionStatus, SuccessStatus } from "./constants/enums";
 import BaseAPI from "./BaseAPI";
 import { scorm12_regex } from "./constants/regex";
@@ -422,8 +418,4 @@
   }
 }
 
-<<<<<<< HEAD
-export default Scorm12API;
-=======
-export { Scorm12Impl as Scorm12API };
->>>>>>> abffd9d8
+export default Scorm12API;