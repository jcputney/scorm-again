--- conflicted
+++ resolved
@@ -1,11 +1,7 @@
 import BaseAPI from "./BaseAPI";
 import { CMI } from "./cmi/scorm2004/cmi";
 import * as Utilities from "./utilities";
-<<<<<<< HEAD
 import { StringKeyMap, stringMatches } from "./utilities";
-=======
-import { stringMatches } from "./utilities";
->>>>>>> abffd9d8
 import { global_constants, scorm2004_constants } from "./constants/api_constants";
 import { scorm2004_errors } from "./constants/error_codes";
 import { CMIObjectivesObject } from "./cmi/scorm2004/objectives";
@@ -18,7 +14,7 @@
   SequencingControlsSettings,
   SequencingRuleSettings,
   SequencingRulesSettings,
-  SequencingSettings,
+  SequencingSettings
 } from "./types/sequencing_types";
 import { RuleCondition, SequencingRule } from "./cmi/scorm2004/sequencing/sequencing_rules";
 import { RollupCondition, RollupRule } from "./cmi/scorm2004/sequencing/rollup_rules";
@@ -32,13 +28,7 @@
 import { CMIArray } from "./cmi/common/array";
 import { CorrectResponses, ResponseType } from "./constants/response_constants";
 import { CMICommentsObject } from "./cmi/scorm2004/comments";
-<<<<<<< HEAD
 import ValidLanguages from "./constants/language_constants";
-=======
-import { CMIObjectivesObject } from "./cmi/scorm2004/objectives";
-import { ADL, ADLDataObject } from "./cmi/scorm2004/adl";
-import { CommitObject, RefObject, ResultObject, ScoreObject, Settings } from "./types/api_types";
->>>>>>> abffd9d8
 import { CompletionStatus, SuccessStatus } from "./constants/enums";
 import { Sequencing } from "./cmi/scorm2004/sequencing/sequencing";
 import { Activity } from "./cmi/scorm2004/sequencing/activity";
@@ -1103,8 +1093,4 @@
   }
 }
 
-<<<<<<< HEAD
-export default Scorm2004API;
-=======
-export { Scorm2004Impl as Scorm2004API };
->>>>>>> abffd9d8
+export default Scorm2004API;