--- conflicted
+++ resolved
@@ -14,7 +14,7 @@
   SequencingControlsSettings,
   SequencingRuleSettings,
   SequencingRulesSettings,
-  SequencingSettings,
+  SequencingSettings
 } from "./types/sequencing_types";
 import { RuleCondition, SequencingRule } from "./cmi/scorm2004/sequencing/sequencing_rules";
 import { RollupCondition, RollupRule } from "./cmi/scorm2004/sequencing/rollup_rules";
@@ -23,7 +23,7 @@
 import {
   CMIInteractionsCorrectResponsesObject,
   CMIInteractionsObject,
-  CMIInteractionsObjectivesObject,
+  CMIInteractionsObjectivesObject
 } from "./cmi/scorm2004/interactions";
 import { CMIArray } from "./cmi/common/array";
 import { CorrectResponses, ResponseType } from "./constants/response_constants";
@@ -178,7 +178,7 @@
           this.processListeners(action, "adl.nav.request", target);
         }
       } else if (this.settings.autoProgress) {
-        this.processListeners("SequenceNext", null, "next");
+        this.processListeners("SequenceNext", undefined, "next");
       }
     }
 
@@ -196,33 +196,20 @@
       "^adl\\.nav\\.request_valid\\.(choice|jump)\\.{target=\\S{0,}([a-zA-Z0-9-_]+)}$";
     if (stringMatches(CMIElement, adlNavRequestRegex)) {
       const matches = CMIElement.match(adlNavRequestRegex);
-<<<<<<< HEAD
-      const request = matches[1];
-      const target = matches[2].replace(/{target=/g, "").replace(/}/g, "");
-      if (request === "choice" || request === "jump") {
-        if (this.settings.scoItemIdValidator) {
-          return String(this.settings.scoItemIdValidator(target));
-        }
-        // If we have extracted IDs from sequencing, use those exclusively
-        if (this._extractedScoItemIds.length > 0) {
-          return String(this._extractedScoItemIds.includes(target));
-        }
-        // Otherwise use the scoItemIds from settings
-        return String(this.settings.scoItemIds.includes(target));
-=======
       if (matches) {
         const request = matches[1];
-        const target = matches[2].replace("{target=", "").replace("}", "");
+        const target = matches[2].replace(/{target=/g, "").replace(/}/g, "");
         if (request === "choice" || request === "jump") {
           if (this.settings.scoItemIdValidator) {
             return String(this.settings.scoItemIdValidator(target));
           }
-          if (this.settings.scoItemIds) {
-            return String(this.settings.scoItemIds?.includes(target));
+          // If we have extracted IDs from sequencing, use those exclusively
+          if (this._extractedScoItemIds.length > 0) {
+            return String(this._extractedScoItemIds.includes(target));
           }
-          return String(request);
-        }
->>>>>>> 86ecded1
+          // Otherwise use the scoItemIds from settings
+          return String(this.settings?.scoItemIds?.includes(target));
+        }
       }
     }
     return this.getValue("GetValue", true, CMIElement);
@@ -312,13 +299,7 @@
       }
 
       // Check if the objective ID matches a global objective
-<<<<<<< HEAD
-      const is_global = objective_id && this.settings.globalObjectiveIds.includes(objective_id);
-=======
-      const is_global =
-        objective_id &&
-        this.settings.globalObjectiveIds?.includes(objective_id);
->>>>>>> 86ecded1
+      const is_global = objective_id && this.settings.globalObjectiveIds?.includes(objective_id);
 
       if (is_global) {
         // Locate or create an entry in _globalObjectives for the global objective
