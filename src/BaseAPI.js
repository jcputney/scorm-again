// @flow
import {CMIArray} from './cmi/common';
import {ValidationError} from './exceptions';
import ErrorCodes from './constants/error_codes';
import APIConstants from './constants/api_constants';
import {unflatten} from './utilities';
import debounce from 'lodash.debounce';

const global_constants = APIConstants.global;
const scorm12_error_codes = ErrorCodes.scorm12;

/**
 * Base API class for AICC, SCORM 1.2, and SCORM 2004. Should be considered
 * abstract, and never initialized on it's own.
 */
export default class BaseAPI {
  #timeout;
  #error_codes;
  #settings = {
    autocommit: false,
    autocommitSeconds: 10,
    asyncCommit: false,
    sendBeaconCommit: false,
    lmsCommitUrl: false,
    dataCommitFormat: 'json', // valid formats are 'json' or 'flattened', 'params'
    commitRequestDataType: 'application/json;charset=UTF-8',
    autoProgress: false,
    logLevel: global_constants.LOG_LEVEL_ERROR,
    selfReportSessionTime: false,
    alwaysSendTotalTime: false,
    strict_errors: true,
    xhrHeaders: {},
    xhrWithCredentials: false,
    responseHandler: function(xhr) {
      let result;
      if (typeof xhr !== 'undefined') {
        result = JSON.parse(xhr.responseText);
        if (result === null || !{}.hasOwnProperty.call(result, 'result')) {
          result = {};
          if (xhr.status === 200) {
            result.result = global_constants.SCORM_TRUE;
            result.errorCode = 0;
          } else {
            result.result = global_constants.SCORM_FALSE;
            result.errorCode = 101;
          }
        }
      }
      return result;
    },
<<<<<<< HEAD
    onLogMessage: function(messageLevel, logMessage) {
      switch (messageLevel) {
        case global_constants.LOG_LEVEL_ERROR:
          console.error(logMessage);
          break;
        case global_constants.LOG_LEVEL_WARNING:
          console.warn(logMessage);
          break;
        case global_constants.LOG_LEVEL_INFO:
          console.info(logMessage);
          break;
        case global_constants.LOG_LEVEL_DEBUG:
          if (console.debug) {
            console.debug(logMessage);
          } else {
            console.log(logMessage);
          }
          break;
      }
=======
    requestHandler: function(commitObject) {
      return commitObject;
>>>>>>> be11f4d0
    },
  };
  cmi;
  startingData: {};

  /**
   * Constructor for Base API class. Sets some shared API fields, as well as
   * sets up options for the API.
   * @param {object} error_codes
   * @param {object} settings
   */
  constructor(error_codes, settings) {
    if (new.target === BaseAPI) {
      throw new TypeError('Cannot construct BaseAPI instances directly');
    }
    this.currentState = global_constants.STATE_NOT_INITIALIZED;
    this.lastErrorCode = 0;
    this.listenerArray = [];

    this.#timeout = null;
    this.#error_codes = error_codes;

    this.settings = settings;
    this.apiLogLevel = this.settings.logLevel;
    this.selfReportSessionTime = this.settings.selfReportSessionTime;
  }

  /**
   * Initialize the API
   * @param {string} callbackName
   * @param {string} initializeMessage
   * @param {string} terminationMessage
   * @return {string}
   */
  initialize(
      callbackName: String,
      initializeMessage?: String,
      terminationMessage?: String) {
    let returnValue = global_constants.SCORM_FALSE;

    if (this.isInitialized()) {
      this.throwSCORMError(this.#error_codes.INITIALIZED, initializeMessage);
    } else if (this.isTerminated()) {
      this.throwSCORMError(this.#error_codes.TERMINATED, terminationMessage);
    } else {
      if (this.selfReportSessionTime) {
        this.cmi.setStartTime();
      }

      this.currentState = global_constants.STATE_INITIALIZED;
      this.lastErrorCode = 0;
      returnValue = global_constants.SCORM_TRUE;
      this.processListeners(callbackName);
    }

    this.apiLog(callbackName, null, 'returned: ' + returnValue,
        global_constants.LOG_LEVEL_INFO);
    this.clearSCORMError(returnValue);

    return returnValue;
  }

  /**
   * Getter for #error_codes
   * @return {object}
   */
  get error_codes() {
    return this.#error_codes;
  }

  /**
   * Getter for #settings
   * @return {object}
   */
  get settings() {
    return this.#settings;
  }

  /**
   * Setter for #settings
   * @param {object} settings
   */
  set settings(settings: Object) {
    this.#settings = {...this.#settings, ...settings};
  }

  /**
   * Terminates the current run of the API
   * @param {string} callbackName
   * @param {boolean} checkTerminated
   * @return {string}
   */
  terminate(
      callbackName: String,
      checkTerminated: boolean) {
    let returnValue = global_constants.SCORM_FALSE;

    if (this.checkState(checkTerminated,
        this.#error_codes.TERMINATION_BEFORE_INIT,
        this.#error_codes.MULTIPLE_TERMINATION)) {
      this.currentState = global_constants.STATE_TERMINATED;

      const result = this.storeData(true);
      if (!this.settings.sendBeaconCommit && !this.settings.asyncCommit &&
          typeof result.errorCode !== 'undefined' && result.errorCode > 0) {
        this.throwSCORMError(result.errorCode);
      }
      returnValue = (typeof result !== 'undefined' && result.result) ?
          result.result : global_constants.SCORM_FALSE;

      if (checkTerminated) this.lastErrorCode = 0;

      returnValue = global_constants.SCORM_TRUE;
      this.processListeners(callbackName);
    }

    this.apiLog(callbackName, null, 'returned: ' + returnValue,
        global_constants.LOG_LEVEL_INFO);
    this.clearSCORMError(returnValue);

    return returnValue;
  }

  /**
   * Get the value of the CMIElement.
   *
   * @param {string} callbackName
   * @param {boolean} checkTerminated
   * @param {string} CMIElement
   * @return {string}
   */
  getValue(
      callbackName: String,
      checkTerminated: boolean,
      CMIElement: String) {
    let returnValue;

    if (this.checkState(checkTerminated,
        this.#error_codes.RETRIEVE_BEFORE_INIT,
        this.#error_codes.RETRIEVE_AFTER_TERM)) {
      if (checkTerminated) this.lastErrorCode = 0;
      try {
        returnValue = this.getCMIValue(CMIElement);
      } catch (e) {
        if (e instanceof ValidationError) {
          this.lastErrorCode = e.errorCode;
          returnValue = global_constants.SCORM_FALSE;
        } else {
          if (e.message) {
            console.error(e.message);
          } else {
            console.error(e);
          }
          this.throwSCORMError(this.#error_codes.GENERAL);
        }
      }
      this.processListeners(callbackName, CMIElement);
    }

    this.apiLog(callbackName, CMIElement, ': returned: ' + returnValue,
        global_constants.LOG_LEVEL_INFO);
    this.clearSCORMError(returnValue);

    return returnValue;
  }

  /**
   * Sets the value of the CMIElement.
   *
   * @param {string} callbackName
   * @param {string} commitCallback
   * @param {boolean} checkTerminated
   * @param {string} CMIElement
   * @param {*} value
   * @return {string}
   */
  setValue(
      callbackName: String,
      commitCallback: String,
      checkTerminated: boolean,
      CMIElement,
      value) {
    if (value !== undefined) {
      value = String(value);
    }
    let returnValue = global_constants.SCORM_FALSE;

    if (this.checkState(checkTerminated, this.#error_codes.STORE_BEFORE_INIT,
        this.#error_codes.STORE_AFTER_TERM)) {
      if (checkTerminated) this.lastErrorCode = 0;
      try {
        returnValue = this.setCMIValue(CMIElement, value);
      } catch (e) {
        if (e instanceof ValidationError) {
          this.lastErrorCode = e.errorCode;
          returnValue = global_constants.SCORM_FALSE;
        } else {
          if (e.message) {
            console.error(e.message);
          } else {
            console.error(e);
          }
          this.throwSCORMError(this.#error_codes.GENERAL);
        }
      }
      this.processListeners(callbackName, CMIElement, value);
    }

    if (returnValue === undefined) {
      returnValue = global_constants.SCORM_FALSE;
    }

    // If we didn't have any errors while setting the data, go ahead and
    // schedule a commit, if autocommit is turned on
    if (String(this.lastErrorCode) === '0') {
      if (this.settings.autocommit && !this.#timeout) {
        this.scheduleCommit(this.settings.autocommitSeconds * 1000, commitCallback);
      }
    }

    this.apiLog(callbackName, CMIElement,
        ': ' + value + ': result: ' + returnValue,
        global_constants.LOG_LEVEL_INFO);
    this.clearSCORMError(returnValue);

    return returnValue;
  }

  /**
   * Orders LMS to store all content parameters
   * @param {string} callbackName
   * @param {boolean} checkTerminated
   * @return {string}
   */
  commit(
      callbackName: String,
      checkTerminated: boolean) {
    this.clearScheduledCommit();

    let returnValue = global_constants.SCORM_FALSE;

    if (this.checkState(checkTerminated, this.#error_codes.COMMIT_BEFORE_INIT,
        this.#error_codes.COMMIT_AFTER_TERM)) {
      const result = this.storeData(false);
      if (!this.settings.sendBeaconCommit && !this.settings.asyncCommit &&
          result.errorCode && result.errorCode > 0) {
        this.throwSCORMError(result.errorCode);
      }
      returnValue = (typeof result !== 'undefined' && result.result) ?
          result.result : global_constants.SCORM_FALSE;

      this.apiLog(callbackName, 'HttpRequest', ' Result: ' + returnValue,
          global_constants.LOG_LEVEL_DEBUG);

      if (checkTerminated) this.lastErrorCode = 0;

      this.processListeners(callbackName);
    }

    this.apiLog(callbackName, null, 'returned: ' + returnValue,
        global_constants.LOG_LEVEL_INFO);
    this.clearSCORMError(returnValue);

    return returnValue;
  }

  /**
   * Returns last error code
   * @param {string} callbackName
   * @return {string}
   */
  getLastError(callbackName: String) {
    const returnValue = String(this.lastErrorCode);

    this.processListeners(callbackName);

    this.apiLog(callbackName, null, 'returned: ' + returnValue,
        global_constants.LOG_LEVEL_INFO);

    return returnValue;
  }

  /**
   * Returns the errorNumber error description
   *
   * @param {string} callbackName
   * @param {(string|number)} CMIErrorCode
   * @return {string}
   */
  getErrorString(callbackName: String, CMIErrorCode) {
    let returnValue = '';

    if (CMIErrorCode !== null && CMIErrorCode !== '') {
      returnValue = this.getLmsErrorMessageDetails(CMIErrorCode);
      this.processListeners(callbackName);
    }

    this.apiLog(callbackName, null, 'returned: ' + returnValue,
        global_constants.LOG_LEVEL_INFO);

    return returnValue;
  }

  /**
   * Returns a comprehensive description of the errorNumber error.
   *
   * @param {string} callbackName
   * @param {(string|number)} CMIErrorCode
   * @return {string}
   */
  getDiagnostic(callbackName: String, CMIErrorCode) {
    let returnValue = '';

    if (CMIErrorCode !== null && CMIErrorCode !== '') {
      returnValue = this.getLmsErrorMessageDetails(CMIErrorCode, true);
      this.processListeners(callbackName);
    }

    this.apiLog(callbackName, null, 'returned: ' + returnValue,
        global_constants.LOG_LEVEL_INFO);

    return returnValue;
  }

  /**
   * Checks the LMS state and ensures it has been initialized.
   *
   * @param {boolean} checkTerminated
   * @param {number} beforeInitError
   * @param {number} afterTermError
   * @return {boolean}
   */
  checkState(
      checkTerminated: boolean,
      beforeInitError: number,
      afterTermError?: number) {
    if (this.isNotInitialized()) {
      this.throwSCORMError(beforeInitError);
      return false;
    } else if (checkTerminated && this.isTerminated()) {
      this.throwSCORMError(afterTermError);
      return false;
    }

    return true;
  }

  /**
   * Logging for all SCORM actions
   *
   * @param {string} functionName
   * @param {string} CMIElement
   * @param {string} logMessage
   * @param {number}messageLevel
   */
  apiLog(
      functionName: String,
      CMIElement: String,
      logMessage: String,
      messageLevel: number) {
    logMessage = this.formatMessage(functionName, CMIElement, logMessage);

    if (messageLevel >= this.apiLogLevel) {
      this.settings.onLogMessage(messageLevel, logMessage);
    }
  }

  /**
   * Formats the SCORM messages for easy reading
   *
   * @param {string} functionName
   * @param {string} CMIElement
   * @param {string} message
   * @return {string}
   */
  formatMessage(functionName: String, CMIElement: String, message: String) {
    const baseLength = 20;
    let messageString = '';

    messageString += functionName;

    let fillChars = baseLength - messageString.length;

    for (let i = 0; i < fillChars; i++) {
      messageString += ' ';
    }

    messageString += ': ';

    if (CMIElement) {
      const CMIElementBaseLength = 70;

      messageString += CMIElement;

      fillChars = CMIElementBaseLength - messageString.length;

      for (let j = 0; j < fillChars; j++) {
        messageString += ' ';
      }
    }

    if (message) {
      messageString += message;
    }

    return messageString;
  }

  /**
   * Checks to see if {str} contains {tester}
   *
   * @param {string} str String to check against
   * @param {string} tester String to check for
   * @return {boolean}
   */
  stringMatches(str: String, tester: String) {
    return str && tester && str.match(tester);
  }

  /**
   * Check to see if the specific object has the given property
   * @param {*} refObject
   * @param {string} attribute
   * @return {boolean}
   * @private
   */
  _checkObjectHasProperty(refObject, attribute: String) {
    return Object.hasOwnProperty.call(refObject, attribute) ||
        Object.getOwnPropertyDescriptor(
            Object.getPrototypeOf(refObject), attribute) ||
        (attribute in refObject);
  }

  /**
   * Returns the message that corresponds to errorNumber
   * APIs that inherit BaseAPI should override this function
   *
   * @param {(string|number)} _errorNumber
   * @param {boolean} _detail
   * @return {string}
   * @abstract
   */
  getLmsErrorMessageDetails(_errorNumber, _detail) {
    throw new Error(
        'The getLmsErrorMessageDetails method has not been implemented');
  }

  /**
   * Gets the value for the specific element.
   * APIs that inherit BaseAPI should override this function
   *
   * @param {string} _CMIElement
   * @return {string}
   * @abstract
   */
  getCMIValue(_CMIElement) {
    throw new Error('The getCMIValue method has not been implemented');
  }

  /**
   * Sets the value for the specific element.
   * APIs that inherit BaseAPI should override this function
   *
   * @param {string} _CMIElement
   * @param {any} _value
   * @return {string}
   * @abstract
   */
  setCMIValue(_CMIElement, _value) {
    throw new Error('The setCMIValue method has not been implemented');
  }

  /**
   * Shared API method to set a valid for a given element.
   *
   * @param {string} methodName
   * @param {boolean} scorm2004
   * @param {string} CMIElement
   * @param {*} value
   * @return {string}
   */
  _commonSetCMIValue(
      methodName: String, scorm2004: boolean, CMIElement, value) {
    if (!CMIElement || CMIElement === '') {
      return global_constants.SCORM_FALSE;
    }

    const structure = CMIElement.split('.');
    let refObject = this;
    let returnValue = global_constants.SCORM_FALSE;
    let foundFirstIndex = false;

    const invalidErrorMessage = `The data model element passed to ${methodName} (${CMIElement}) is not a valid SCORM data model element.`;
    const invalidErrorCode = scorm2004 ?
        this.#error_codes.UNDEFINED_DATA_MODEL :
        this.#error_codes.GENERAL;

    for (let i = 0; i < structure.length; i++) {
      const attribute = structure[i];

      if (i === structure.length - 1) {
        if (scorm2004 && (attribute.substr(0, 8) === '{target=') &&
            (typeof refObject._isTargetValid == 'function')) {
          this.throwSCORMError(this.#error_codes.READ_ONLY_ELEMENT);
        } else if (!this._checkObjectHasProperty(refObject, attribute)) {
          this.throwSCORMError(invalidErrorCode, invalidErrorMessage);
        } else {
          if (this.isInitialized() &&
              this.stringMatches(CMIElement, '\\.correct_responses\\.\\d+')) {
            this.validateCorrectResponse(CMIElement, value);
          }

          if (!scorm2004 || this.lastErrorCode === 0) {
            refObject[attribute] = value;
            returnValue = global_constants.SCORM_TRUE;
          }
        }
      } else {
        refObject = refObject[attribute];
        if (!refObject) {
          this.throwSCORMError(invalidErrorCode, invalidErrorMessage);
          break;
        }

        if (refObject instanceof CMIArray) {
          const index = parseInt(structure[i + 1], 10);

          // SCO is trying to set an item on an array
          if (!isNaN(index)) {
            const item = refObject.childArray[index];

            if (item) {
              refObject = item;
              foundFirstIndex = true;
            } else {
              const newChild = this.getChildElement(CMIElement, value,
                  foundFirstIndex);
              foundFirstIndex = true;

              if (!newChild) {
                this.throwSCORMError(invalidErrorCode, invalidErrorMessage);
              } else {
                if (refObject.initialized) newChild.initialize();

                refObject.childArray.push(newChild);
                refObject = newChild;
              }
            }

            // Have to update i value to skip the array position
            i++;
          }
        }
      }
    }

    if (returnValue === global_constants.SCORM_FALSE) {
      this.apiLog(methodName, null,
          `There was an error setting the value for: ${CMIElement}, value of: ${value}`,
          global_constants.LOG_LEVEL_WARNING);
    }

    return returnValue;
  }

  /**
   * Abstract method for validating that a response is correct.
   *
   * @param {string} _CMIElement
   * @param {*} _value
   */
  validateCorrectResponse(_CMIElement, _value) {
    // just a stub method
  }

  /**
   * Gets or builds a new child element to add to the array.
   * APIs that inherit BaseAPI should override this method.
   *
   * @param {string} _CMIElement - unused
   * @param {*} _value - unused
   * @param {boolean} _foundFirstIndex - unused
   * @return {*}
   * @abstract
   */
  getChildElement(_CMIElement, _value, _foundFirstIndex) {
    throw new Error('The getChildElement method has not been implemented');
  }

  /**
   * Gets a value from the CMI Object
   *
   * @param {string} methodName
   * @param {boolean} scorm2004
   * @param {string} CMIElement
   * @return {*}
   */
  _commonGetCMIValue(methodName: String, scorm2004: boolean, CMIElement) {
    if (!CMIElement || CMIElement === '') {
      return '';
    }

    const structure = CMIElement.split('.');
    let refObject = this;
    let attribute = null;

    const uninitializedErrorMessage = `The data model element passed to ${methodName} (${CMIElement}) has not been initialized.`;
    const invalidErrorMessage = `The data model element passed to ${methodName} (${CMIElement}) is not a valid SCORM data model element.`;
    const invalidErrorCode = scorm2004 ?
        this.#error_codes.UNDEFINED_DATA_MODEL :
        this.#error_codes.GENERAL;

    for (let i = 0; i < structure.length; i++) {
      attribute = structure[i];

      if (!scorm2004) {
        if (i === structure.length - 1) {
          if (!this._checkObjectHasProperty(refObject, attribute)) {
            this.throwSCORMError(invalidErrorCode, invalidErrorMessage);
            return;
          }
        }
      } else {
        if ((String(attribute).substr(0, 8) === '{target=') &&
            (typeof refObject._isTargetValid == 'function')) {
          const target = String(attribute).
              substr(8, String(attribute).length - 9);
          return refObject._isTargetValid(target);
        } else if (!this._checkObjectHasProperty(refObject, attribute)) {
          this.throwSCORMError(invalidErrorCode, invalidErrorMessage);
          return;
        }
      }

      refObject = refObject[attribute];
      if (refObject === undefined) {
        this.throwSCORMError(invalidErrorCode, invalidErrorMessage);
        break;
      }

      if (refObject instanceof CMIArray) {
        const index = parseInt(structure[i + 1], 10);

        // SCO is trying to set an item on an array
        if (!isNaN(index)) {
          const item = refObject.childArray[index];

          if (item) {
            refObject = item;
          } else {
            this.throwSCORMError(this.#error_codes.VALUE_NOT_INITIALIZED,
                uninitializedErrorMessage);
            break;
          }

          // Have to update i value to skip the array position
          i++;
        }
      }
    }

    if (refObject === null || refObject === undefined) {
      if (!scorm2004) {
        if (attribute === '_children') {
          this.throwSCORMError(scorm12_error_codes.CHILDREN_ERROR);
        } else if (attribute === '_count') {
          this.throwSCORMError(scorm12_error_codes.COUNT_ERROR);
        }
      }
    } else {
      return refObject;
    }
  }

  /**
   * Returns true if the API's current state is STATE_INITIALIZED
   *
   * @return {boolean}
   */
  isInitialized() {
    return this.currentState === global_constants.STATE_INITIALIZED;
  }

  /**
   * Returns true if the API's current state is STATE_NOT_INITIALIZED
   *
   * @return {boolean}
   */
  isNotInitialized() {
    return this.currentState === global_constants.STATE_NOT_INITIALIZED;
  }

  /**
   * Returns true if the API's current state is STATE_TERMINATED
   *
   * @return {boolean}
   */
  isTerminated() {
    return this.currentState === global_constants.STATE_TERMINATED;
  }

  /**
   * Provides a mechanism for attaching to a specific SCORM event
   *
   * @param {string} listenerName
   * @param {function} callback
   */
  on(listenerName: String, callback: function) {
    if (!callback) return;

    const listenerFunctions = listenerName.split(' ');
    for (let i = 0; i < listenerFunctions.length; i++) {
      const listenerSplit = listenerFunctions[i].split('.');
      if (listenerSplit.length === 0) return;

      const functionName = listenerSplit[0];

      let CMIElement = null;
      if (listenerSplit.length > 1) {
        CMIElement = listenerName.replace(functionName + '.', '');
      }

      this.listenerArray.push({
        functionName: functionName,
        CMIElement: CMIElement,
        callback: callback,
      });

      this.apiLog('on', functionName, `Added event listener: ${this.listenerArray.length}`, global_constants.LOG_LEVEL_INFO);
    }
  }

  /**
   * Provides a mechanism for detaching a specific SCORM event listener
   *
   * @param {string} listenerName
   * @param {function} callback
   */
  off(listenerName: String, callback: function) {
    if (!callback) return;

    const listenerFunctions = listenerName.split(' ');
    for (let i = 0; i < listenerFunctions.length; i++) {
      const listenerSplit = listenerFunctions[i].split('.');
      if (listenerSplit.length === 0) return;

      const functionName = listenerSplit[0];

      let CMIElement = null;
      if (listenerSplit.length > 1) {
        CMIElement = listenerName.replace(functionName + '.', '');
      }

      const removeIndex = this.listenerArray.findIndex((obj) =>
        obj.functionName === functionName &&
        obj.CMIElement === CMIElement &&
        obj.callback === callback
      );
      if (removeIndex !== -1) {
        this.listenerArray.splice(removeIndex, 1);
        this.apiLog('off', functionName, `Removed event listener: ${this.listenerArray.length}`, global_constants.LOG_LEVEL_INFO);
      }
    }
  }

  /**
   * Provides a mechanism for clearing all listeners from a specific SCORM event
   *
   * @param {string} listenerName
   */
  clear(listenerName: String) {
    const listenerFunctions = listenerName.split(' ');
    for (let i = 0; i < listenerFunctions.length; i++) {
      const listenerSplit = listenerFunctions[i].split('.');
      if (listenerSplit.length === 0) return;

      const functionName = listenerSplit[0];

      let CMIElement = null;
      if (listenerSplit.length > 1) {
        CMIElement = listenerName.replace(functionName + '.', '');
      }

      this.listenerArray = this.listenerArray.filter((obj) =>
        obj.functionName !== functionName &&
        obj.CMIElement !== CMIElement,
      );
    }
  }

  /**
   * Processes any 'on' listeners that have been created
   *
   * @param {string} functionName
   * @param {string} CMIElement
   * @param {*} value
   */
  processListeners(functionName: String, CMIElement: String, value: any) {
    this.apiLog(functionName, CMIElement, value);
    for (let i = 0; i < this.listenerArray.length; i++) {
      const listener = this.listenerArray[i];
      const functionsMatch = listener.functionName === functionName;
      const listenerHasCMIElement = !!listener.CMIElement;
      let CMIElementsMatch = false;
      if (CMIElement && listener.CMIElement &&
          listener.CMIElement.substring(listener.CMIElement.length - 1) ===
          '*') {
        CMIElementsMatch = CMIElement.indexOf(listener.CMIElement.substring(0,
            listener.CMIElement.length - 1)) === 0;
      } else {
        CMIElementsMatch = listener.CMIElement === CMIElement;
      }

      if (functionsMatch && (!listenerHasCMIElement || CMIElementsMatch)) {
        listener.callback(CMIElement, value);
      }
    }
  }

  /**
   * Throws a SCORM error
   *
   * @param {number} errorNumber
   * @param {string} message
   */
  throwSCORMError(errorNumber: number, message: String) {
    if (!message) {
      message = this.getLmsErrorMessageDetails(errorNumber);
    }

    this.apiLog('throwSCORMError', null, errorNumber + ': ' + message,
        global_constants.LOG_LEVEL_ERROR);

    this.lastErrorCode = String(errorNumber);
  }

  /**
   * Clears the last SCORM error code on success.
   *
   * @param {string} success
   */
  clearSCORMError(success: String) {
    if (success !== undefined && success !== global_constants.SCORM_FALSE) {
      this.lastErrorCode = 0;
    }
  }

  /**
   * Attempts to store the data to the LMS, logs data if no LMS configured
   * APIs that inherit BaseAPI should override this function
   *
   * @param {boolean} _calculateTotalTime
   * @return {string}
   * @abstract
   */
  storeData(_calculateTotalTime) {
    throw new Error(
        'The storeData method has not been implemented');
  }

  /**
   * Load the CMI from a flattened JSON object
   * @param {object} json
   * @param {string} CMIElement
   */
  loadFromFlattenedJSON(json, CMIElement) {
    if (!this.isNotInitialized()) {
      console.error(
          'loadFromFlattenedJSON can only be called before the call to lmsInitialize.');
      return;
    }

    /**
     * Test match pattern.
     *
     * @param {string} a
     * @param {string} c
     * @param {RegExp} a_pattern
     * @return {number}
     */
    function testPattern(a, c, a_pattern) {
      const a_match = a.match(a_pattern);

      let c_match;
      if (a_match !== null && (c_match = c.match(a_pattern)) !== null) {
        const a_num = Number(a_match[2]);
        const c_num = Number(c_match[2]);
        if (a_num === c_num) {
          if (a_match[3] === 'id') {
            return -1;
          } else if (a_match[3] === 'type') {
            if (c_match[3] === 'id') {
              return 1;
            } else {
              return -1;
            }
          } else {
            return 1;
          }
        }
        return a_num - c_num;
      }

      return null;
    }

    const int_pattern = /^(cmi\.interactions\.)(\d+)\.(.*)$/;
    const obj_pattern = /^(cmi\.objectives\.)(\d+)\.(.*)$/;

    const result = Object.keys(json).map(function(key) {
      return [String(key), json[key]];
    });

    // CMI interactions need to have id and type loaded before any other fields
    result.sort(function([a, b], [c, d]) {
      let test;
      if ((test = testPattern(a, c, int_pattern)) !== null) {
        return test;
      }
      if ((test = testPattern(a, c, obj_pattern)) !== null) {
        return test;
      }

      if (a < c) {
        return -1;
      }
      if (a > c) {
        return 1;
      }
      return 0;
    });

    let obj;
    result.forEach((element) => {
      obj = {};
      obj[element[0]] = element[1];
      this.loadFromJSON(unflatten(obj), CMIElement);
    });
  }

  /**
   * Loads CMI data from a JSON object.
   *
   * @param {object} json
   * @param {string} CMIElement
   */
  loadFromJSON(json, CMIElement) {
    if (!this.isNotInitialized()) {
      console.error(
          'loadFromJSON can only be called before the call to lmsInitialize.');
      return;
    }

    CMIElement = CMIElement !== undefined ? CMIElement : 'cmi';

    this.startingData = json;

    // could this be refactored down to flatten(json) then setCMIValue on each?
    for (const key in json) {
      if ({}.hasOwnProperty.call(json, key) && json[key]) {
        const currentCMIElement = (CMIElement ? CMIElement + '.' : '') + key;
        const value = json[key];

        if (value['childArray']) {
          for (let i = 0; i < value['childArray'].length; i++) {
            this.loadFromJSON(value['childArray'][i],
                currentCMIElement + '.' + i);
          }
        } else if (value.constructor === Object) {
          this.loadFromJSON(value, currentCMIElement);
        } else {
          this.setCMIValue(currentCMIElement, value);
        }
      }
    }
  }

  /**
   * Render the CMI object to JSON for sending to an LMS.
   *
   * @return {string}
   */
  renderCMIToJSONString() {
    const cmi = this.cmi;
    // Do we want/need to return fields that have no set value?
    // return JSON.stringify({ cmi }, (k, v) => v === undefined ? null : v, 2);
    return JSON.stringify({cmi});
  }

  /**
   * Returns a JS object representing the current cmi
   * @return {object}
   */
  renderCMIToJSONObject() {
    // Do we want/need to return fields that have no set value?
    // return JSON.stringify({ cmi }, (k, v) => v === undefined ? null : v, 2);
    return JSON.parse(this.renderCMIToJSONString());
  }

  /**
   * Render the cmi object to the proper format for LMS commit
   * APIs that inherit BaseAPI should override this function
   *
   * @param {boolean} _terminateCommit
   * @return {*}
   * @abstract
   */
  renderCommitCMI(_terminateCommit) {
    throw new Error(
        'The storeData method has not been implemented');
  }

  /**
   * Send the request to the LMS
   * @param {string} url
   * @param {object|Array} params
   * @param {boolean} immediate
   * @return {object}
   */
  processHttpRequest(url: String, params, immediate = false) {
    const api = this;
    const process = function(url, params, settings, error_codes) {
      const genericError = {
        'result': global_constants.SCORM_FALSE,
        'errorCode': error_codes.GENERAL,
      };

      let result;
      if (!settings.sendBeaconCommit) {
        const httpReq = new XMLHttpRequest();
        httpReq.open('POST', url, settings.asyncCommit);

        if (Object.keys(settings.xhrHeaders).length) {
          Object.keys(settings.xhrHeaders).forEach((header) => {
            httpReq.setRequestHeader(header, settings.xhrHeaders[header]);
          });
        }

        httpReq.withCredentials = settings.xhrWithCredentials;

        if (settings.asyncCommit) {
          httpReq.onload = function(e) {
            if (typeof settings.responseHandler === 'function') {
              result = settings.responseHandler(httpReq);
            } else {
              result = JSON.parse(httpReq.responseText);
            }
          };
        }
        try {
          params = settings.requestHandler(params);
          if (params instanceof Array) {
            httpReq.setRequestHeader('Content-Type',
                'application/x-www-form-urlencoded');
            httpReq.send(params.join('&'));
          } else {
            httpReq.setRequestHeader('Content-Type',
                settings.commitRequestDataType);
            httpReq.send(JSON.stringify(params));
          }

          if (!settings.asyncCommit) {
            if (typeof settings.responseHandler === 'function') {
              result = settings.responseHandler(httpReq);
            } else {
              result = JSON.parse(httpReq.responseText);
            }
          } else {
            result = {};
            result.result = global_constants.SCORM_TRUE;
            result.errorCode = 0;
            api.processListeners('CommitSuccess');
            return result;
          }
        } catch (e) {
          console.error(e);
          api.processListeners('CommitError');
          return genericError;
        }
      } else {
        try {
          const headers = {
            type: settings.commitRequestDataType,
          };
          let blob;
          if (params instanceof Array) {
            blob = new Blob([params.join('&')], headers);
          } else {
            blob = new Blob([JSON.stringify(params)], headers);
          }

          result = {};
          if (navigator.sendBeacon(url, blob)) {
            result.result = global_constants.SCORM_TRUE;
            result.errorCode = 0;
          } else {
            result.result = global_constants.SCORM_FALSE;
            result.errorCode = 101;
          }
        } catch (e) {
          console.error(e);
          api.processListeners('CommitError');
          return genericError;
        }
      }

      if (typeof result === 'undefined') {
        api.processListeners('CommitError');
        return genericError;
      }

      if (result.result === true ||
          result.result === global_constants.SCORM_TRUE) {
        api.processListeners('CommitSuccess');
      } else {
        api.processListeners('CommitError');
      }

      return result;
    };

    if (typeof debounce !== 'undefined') {
      const debounced = debounce(process, 500);
      debounced(url, params, this.settings, this.error_codes);

      // if we're terminating, go ahead and commit immediately
      if (immediate) {
        debounced.flush();
      }

      return {
        result: global_constants.SCORM_TRUE,
        errorCode: 0,
      };
    } else {
      return process(url, params, this.settings, this.error_codes);
    }
  }

  /**
   * Throws a SCORM error
   *
   * @param {number} when - the number of milliseconds to wait before committing
   * @param {string} callback - the name of the commit event callback
   */
  scheduleCommit(when: number, callback: string) {
    this.#timeout = new ScheduledCommit(this, when, callback);
    this.apiLog('scheduleCommit', '', 'scheduled',
        global_constants.LOG_LEVEL_DEBUG);
  }

  /**
   * Clears and cancels any currently scheduled commits
   */
  clearScheduledCommit() {
    if (this.#timeout) {
      this.#timeout.cancel();
      this.#timeout = null;
      this.apiLog('clearScheduledCommit', '', 'cleared',
          global_constants.LOG_LEVEL_DEBUG);
    }
  }
}

/**
 * Private class that wraps a timeout call to the commit() function
 */
class ScheduledCommit {
  #API;
  #cancelled = false;
  #timeout;
  #callback;

  /**
   * Constructor for ScheduledCommit
   * @param {BaseAPI} API
   * @param {number} when
   * @param {string} callback
   */
  constructor(API: any, when: number, callback: string) {
    this.#API = API;
    this.#timeout = setTimeout(this.wrapper.bind(this), when);
    this.#callback = callback;
  }

  /**
   * Cancel any currently scheduled commit
   */
  cancel() {
    this.#cancelled = true;
    if (this.#timeout) {
      clearTimeout(this.#timeout);
    }
  }

  /**
   * Wrap the API commit call to check if the call has already been cancelled
   */
  wrapper() {
    if (!this.#cancelled) {
      this.#API.commit(this.#callback);
    }
  }
}<|MERGE_RESOLUTION|>--- conflicted
+++ resolved
@@ -48,7 +48,9 @@
       }
       return result;
     },
-<<<<<<< HEAD
+    requestHandler: function(commitObject) {
+      return commitObject;
+    },
     onLogMessage: function(messageLevel, logMessage) {
       switch (messageLevel) {
         case global_constants.LOG_LEVEL_ERROR:
@@ -68,10 +70,6 @@
           }
           break;
       }
-=======
-    requestHandler: function(commitObject) {
-      return commitObject;
->>>>>>> be11f4d0
     },
   };
   cmi;
@@ -176,11 +174,11 @@
 
       const result = this.storeData(true);
       if (!this.settings.sendBeaconCommit && !this.settings.asyncCommit &&
-          typeof result.errorCode !== 'undefined' && result.errorCode > 0) {
+        typeof result.errorCode !== 'undefined' && result.errorCode > 0) {
         this.throwSCORMError(result.errorCode);
       }
       returnValue = (typeof result !== 'undefined' && result.result) ?
-          result.result : global_constants.SCORM_FALSE;
+        result.result : global_constants.SCORM_FALSE;
 
       if (checkTerminated) this.lastErrorCode = 0;
 
@@ -317,11 +315,11 @@
         this.#error_codes.COMMIT_AFTER_TERM)) {
       const result = this.storeData(false);
       if (!this.settings.sendBeaconCommit && !this.settings.asyncCommit &&
-          result.errorCode && result.errorCode > 0) {
+        result.errorCode && result.errorCode > 0) {
         this.throwSCORMError(result.errorCode);
       }
       returnValue = (typeof result !== 'undefined' && result.result) ?
-          result.result : global_constants.SCORM_FALSE;
+        result.result : global_constants.SCORM_FALSE;
 
       this.apiLog(callbackName, 'HttpRequest', ' Result: ' + returnValue,
           global_constants.LOG_LEVEL_DEBUG);
@@ -500,9 +498,9 @@
    */
   _checkObjectHasProperty(refObject, attribute: String) {
     return Object.hasOwnProperty.call(refObject, attribute) ||
-        Object.getOwnPropertyDescriptor(
-            Object.getPrototypeOf(refObject), attribute) ||
-        (attribute in refObject);
+      Object.getOwnPropertyDescriptor(
+          Object.getPrototypeOf(refObject), attribute) ||
+      (attribute in refObject);
   }
 
   /**
@@ -566,21 +564,21 @@
 
     const invalidErrorMessage = `The data model element passed to ${methodName} (${CMIElement}) is not a valid SCORM data model element.`;
     const invalidErrorCode = scorm2004 ?
-        this.#error_codes.UNDEFINED_DATA_MODEL :
-        this.#error_codes.GENERAL;
+      this.#error_codes.UNDEFINED_DATA_MODEL :
+      this.#error_codes.GENERAL;
 
     for (let i = 0; i < structure.length; i++) {
       const attribute = structure[i];
 
       if (i === structure.length - 1) {
         if (scorm2004 && (attribute.substr(0, 8) === '{target=') &&
-            (typeof refObject._isTargetValid == 'function')) {
+          (typeof refObject._isTargetValid == 'function')) {
           this.throwSCORMError(this.#error_codes.READ_ONLY_ELEMENT);
         } else if (!this._checkObjectHasProperty(refObject, attribute)) {
           this.throwSCORMError(invalidErrorCode, invalidErrorMessage);
         } else {
           if (this.isInitialized() &&
-              this.stringMatches(CMIElement, '\\.correct_responses\\.\\d+')) {
+            this.stringMatches(CMIElement, '\\.correct_responses\\.\\d+')) {
             this.validateCorrectResponse(CMIElement, value);
           }
 
@@ -681,8 +679,8 @@
     const uninitializedErrorMessage = `The data model element passed to ${methodName} (${CMIElement}) has not been initialized.`;
     const invalidErrorMessage = `The data model element passed to ${methodName} (${CMIElement}) is not a valid SCORM data model element.`;
     const invalidErrorCode = scorm2004 ?
-        this.#error_codes.UNDEFINED_DATA_MODEL :
-        this.#error_codes.GENERAL;
+      this.#error_codes.UNDEFINED_DATA_MODEL :
+      this.#error_codes.GENERAL;
 
     for (let i = 0; i < structure.length; i++) {
       attribute = structure[i];
@@ -696,9 +694,8 @@
         }
       } else {
         if ((String(attribute).substr(0, 8) === '{target=') &&
-            (typeof refObject._isTargetValid == 'function')) {
-          const target = String(attribute).
-              substr(8, String(attribute).length - 9);
+          (typeof refObject._isTargetValid == 'function')) {
+          const target = String(attribute).substr(8, String(attribute).length - 9);
           return refObject._isTargetValid(target);
         } else if (!this._checkObjectHasProperty(refObject, attribute)) {
           this.throwSCORMError(invalidErrorCode, invalidErrorMessage);
@@ -828,7 +825,7 @@
       const removeIndex = this.listenerArray.findIndex((obj) =>
         obj.functionName === functionName &&
         obj.CMIElement === CMIElement &&
-        obj.callback === callback
+        obj.callback === callback,
       );
       if (removeIndex !== -1) {
         this.listenerArray.splice(removeIndex, 1);
@@ -877,8 +874,8 @@
       const listenerHasCMIElement = !!listener.CMIElement;
       let CMIElementsMatch = false;
       if (CMIElement && listener.CMIElement &&
-          listener.CMIElement.substring(listener.CMIElement.length - 1) ===
-          '*') {
+        listener.CMIElement.substring(listener.CMIElement.length - 1) ===
+        '*') {
         CMIElementsMatch = CMIElement.indexOf(listener.CMIElement.substring(0,
             listener.CMIElement.length - 1)) === 0;
       } else {
@@ -1184,7 +1181,7 @@
       }
 
       if (result.result === true ||
-          result.result === global_constants.SCORM_TRUE) {
+        result.result === global_constants.SCORM_TRUE) {
         api.processListeners('CommitSuccess');
       } else {
         api.processListeners('CommitError');
