import { CompletionStatus, LogLevelEnum, SuccessStatus } from "../constants/enums";
import { StringKeyMap } from "../utilities";
import { SequencingSettings } from "./sequencing_types";

/**
 * Base settings type with all properties optional
 */
export type Settings = {
  autocommit?: boolean;
  autocommitSeconds?: number;
  asyncCommit?: boolean;
  sendFullCommit?: boolean;
  lmsCommitUrl?: boolean | string;
  dataCommitFormat?: string;
  commitRequestDataType?: string;
  autoProgress?: boolean;
  logLevel?: LogLevel;
  selfReportSessionTime?: boolean;
  alwaysSendTotalTime?: boolean;
  strict_errors?: boolean;
  xhrHeaders?: StringKeyMap;
  xhrWithCredentials?: boolean;
  fetchMode?: "cors" | "no-cors" | "same-origin" | "navigate";
  responseHandler?: (response: Response) => Promise<ResultObject>;
  requestHandler?: (commitObject: unknown) => unknown;
  onLogMessage?: (messageLevel: LogLevel, logMessage: string) => void;
  mastery_override?: boolean;
  renderCommonCommitFields?: boolean;
  scoItemIds?: string[];
  scoItemIdValidator?: false | ((scoItemId: string) => boolean);
  globalObjectiveIds?: string[];
  sequencing?: SequencingSettings;

<<<<<<< HEAD
  // Offline support settings
  enableOfflineSupport?: boolean;
  courseId?: string;
  syncOnInitialize?: boolean;
  syncOnTerminate?: boolean;
  maxSyncAttempts?: number;
=======
export type InternalSettings = {
  autocommit: boolean;
  autocommitSeconds: number;
  asyncCommit: boolean;
  sendFullCommit: boolean;
  lmsCommitUrl: boolean | string;
  dataCommitFormat: string;
  commitRequestDataType: string;
  autoProgress: boolean;
  logLevel: LogLevel;
  selfReportSessionTime: boolean;
  renderCommonCommitFields?: boolean;
  scoItemIds?: string[];
  scoItemIdValidator?: false | ((scoItemId: string) => boolean);
  globalObjectiveIds?: string[];
  alwaysSendTotalTime: boolean;
  strict_errors: boolean;
  xhrHeaders: RefObject;
  xhrWithCredentials: boolean;
  mastery_override?: boolean;
  fetchMode: "cors" | "no-cors" | "same-origin" | "navigate";
  responseHandler: (response: Response) => Promise<ResultObject>;
  requestHandler: (commitObject: any) => any;
  onLogMessage: (messageLevel: LogLevel, logMessage: string) => void;
};

export type RefObject = {
  [key: string]: any;
>>>>>>> 86ecded1
};

/**
 * Settings type with all properties required
 */
export type RequiredSettings = Required<Settings>;

/**
 * Settings type with specific properties required
 */
export type CoreSettings = Pick<
  Settings,
  "autocommit" | "asyncCommit" | "logLevel" | "strict_errors"
>;

/**
 * Represents a value that can be stored in a reference.
 * This is a recursive type that can contain primitive values or arrays of RefValues.
 */
export type RefValue = string | number | boolean | null | undefined | RefArray;

/**
 * An array of RefValue objects.
 * Using ReadonlyArray for better immutability support.
 */
export type RefArray = ReadonlyArray<RefValue>;

/**
 * Represents the result of an API operation.
 */
export type ResultObject = {
  result: string;
  errorCode: number;
  navRequest?: string | StringKeyMap;
};

/**
 * Represents a read-only result object.
 */
export type ReadonlyResultObject = Readonly<ResultObject>;

/**
 * Represents a score with optional components.
 */
export type ScoreObject = {
  raw?: number;
  min?: number;
  max?: number;
  scaled?: number;
};

/**
 * Represents a score with all components required.
 */
export type CompleteScoreObject = Required<ScoreObject>;

/**
 * Represents a commit object sent to the LMS.
 */
export type CommitObject = {
  successStatus: SuccessStatus;
  completionStatus: CompletionStatus;
  totalTimeSeconds: number;
  runtimeData: StringKeyMap;
  score?: ScoreObject;
  commitId?: string;
  courseId?: string;
  learnerId?: string;
  learnerName?: string;
  sessionId?: string;
  activityId?: string;
  attempt?: number;
};

/**
 * Represents a commit object with a required score.
 */
export type CommitObjectWithScore = CommitObject & { score: ScoreObject };

/**
 * Numeric log levels
 */
export type NumericLogLevel = 1 | 2 | 3 | 4 | 5;

/**
 * String representations of numeric log levels
 */
export type StringNumericLogLevel = "1" | "2" | "3" | "4" | "5";

/**
 * Named log levels
 */
export type NamedLogLevel = "DEBUG" | "INFO" | "WARN" | "ERROR" | "NONE";

/**
 * All possible log level values
 */
export type LogLevel =
<<<<<<< HEAD
  | NumericLogLevel
  | StringNumericLogLevel
  | NamedLogLevel
  | LogLevelEnum
  | undefined;
=======
  | 1
  | 2
  | 3
  | 4
  | 5
  | "1"
  | "2"
  | "3"
  | "4"
  | "5"
  | "DEBUG"
  | "INFO"
  | "WARN"
  | "ERROR"
  | "NONE"
  | LogLevelEnum;
>>>>>>> 86ecded1
<|MERGE_RESOLUTION|>--- conflicted
+++ resolved
@@ -31,57 +31,54 @@
   globalObjectiveIds?: string[];
   sequencing?: SequencingSettings;
 
-<<<<<<< HEAD
   // Offline support settings
   enableOfflineSupport?: boolean;
   courseId?: string;
   syncOnInitialize?: boolean;
   syncOnTerminate?: boolean;
   maxSyncAttempts?: number;
-=======
+};
+
+/**
+ * Settings type with all properties required
+ */
 export type InternalSettings = {
   autocommit: boolean;
   autocommitSeconds: number;
   asyncCommit: boolean;
   sendFullCommit: boolean;
-  lmsCommitUrl: boolean | string;
+  lmsCommitUrl: string | boolean;
   dataCommitFormat: string;
   commitRequestDataType: string;
   autoProgress: boolean;
   logLevel: LogLevel;
   selfReportSessionTime: boolean;
-  renderCommonCommitFields?: boolean;
+  renderCommonCommitFields: boolean;
+  alwaysSendTotalTime: boolean;
+  strict_errors: boolean;
+  xhrHeaders: StringKeyMap;
+  xhrWithCredentials: boolean;
+  fetchMode: "cors" | "no-cors" | "same-origin" | "navigate";
+  responseHandler: (response: Response) => Promise<ResultObject>;
+  requestHandler: (commitObject: unknown) => unknown;
+  onLogMessage?: (messageLevel: LogLevel, logMessage: string) => void;
+  mastery_override?: boolean;
   scoItemIds?: string[];
   scoItemIdValidator?: false | ((scoItemId: string) => boolean);
   globalObjectiveIds?: string[];
-  alwaysSendTotalTime: boolean;
-  strict_errors: boolean;
-  xhrHeaders: RefObject;
-  xhrWithCredentials: boolean;
-  mastery_override?: boolean;
-  fetchMode: "cors" | "no-cors" | "same-origin" | "navigate";
-  responseHandler: (response: Response) => Promise<ResultObject>;
-  requestHandler: (commitObject: any) => any;
-  onLogMessage: (messageLevel: LogLevel, logMessage: string) => void;
+  sequencing?: SequencingSettings;
+
+  // Offline support settings
+  enableOfflineSupport?: boolean;
+  courseId?: string;
+  syncOnInitialize?: boolean;
+  syncOnTerminate?: boolean;
+  maxSyncAttempts?: number;
 };
 
 export type RefObject = {
   [key: string]: any;
->>>>>>> 86ecded1
 };
-
-/**
- * Settings type with all properties required
- */
-export type RequiredSettings = Required<Settings>;
-
-/**
- * Settings type with specific properties required
- */
-export type CoreSettings = Pick<
-  Settings,
-  "autocommit" | "asyncCommit" | "logLevel" | "strict_errors"
->;
 
 /**
  * Represents a value that can be stored in a reference.
@@ -165,28 +162,4 @@
 /**
  * All possible log level values
  */
-export type LogLevel =
-<<<<<<< HEAD
-  | NumericLogLevel
-  | StringNumericLogLevel
-  | NamedLogLevel
-  | LogLevelEnum
-  | undefined;
-=======
-  | 1
-  | 2
-  | 3
-  | 4
-  | 5
-  | "1"
-  | "2"
-  | "3"
-  | "4"
-  | "5"
-  | "DEBUG"
-  | "INFO"
-  | "WARN"
-  | "ERROR"
-  | "NONE"
-  | LogLevelEnum;
->>>>>>> 86ecded1
+export type LogLevel = NumericLogLevel | StringNumericLogLevel | NamedLogLevel | LogLevelEnum;