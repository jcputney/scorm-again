// @flow
import BaseAPI from './BaseAPI';
import {
  CMI,
  CMIInteractionsCorrectResponsesObject,
  CMIInteractionsObject,
  CMIInteractionsObjectivesObject,
  CMIObjectivesObject, NAV,
} from './cmi/scorm12_cmi';
import * as Utilities from './utilities';
import APIConstants from './constants/api_constants';
import ErrorCodes from './constants/error_codes';

const scorm12_constants = APIConstants.scorm12;
const global_constants = APIConstants.global;
const scorm12_error_codes = ErrorCodes.scorm12;

/**
 * API class for SCORM 1.2
 */
export default class Scorm12API extends BaseAPI {
  /**
   * Constructor for SCORM 1.2 API
   * @param {object} settings
   */
  constructor(settings: {}) {
    const finalSettings = {
      ...{
        mastery_override: false,
      }, ...settings,
    };

    super(scorm12_error_codes, finalSettings);

    this.cmi = new CMI();
    this.nav = new NAV();

    // Rename functions to match 1.2 Spec and expose to modules
    this.LMSInitialize = this.lmsInitialize;
    this.LMSFinish = this.lmsFinish;
    this.LMSGetValue = this.lmsGetValue;
    this.LMSSetValue = this.lmsSetValue;
    this.LMSCommit = this.lmsCommit;
    this.LMSGetLastError = this.lmsGetLastError;
    this.LMSGetErrorString = this.lmsGetErrorString;
    this.LMSGetDiagnostic = this.lmsGetDiagnostic;
  }

  /**
   * lmsInitialize function from SCORM 1.2 Spec
   *
   * @return {string} bool
   */
  lmsInitialize() {
    this.cmi.initialize();
    return this.initialize('LMSInitialize', 'LMS was already initialized!',
        'LMS is already finished!');
  }

  /**
   * LMSFinish function from SCORM 1.2 Spec
   *
   * @return {string} bool
   */
  lmsFinish() {
    const result = this.terminate('LMSFinish', true);

    if (result === global_constants.SCORM_TRUE) {
      if (this.nav.event !== '') {
        if (this.nav.event === 'continue') {
          this.processListeners('SequenceNext');
        } else {
          this.processListeners('SequencePrevious');
        }
      } else if (this.settings.autoProgress) {
        this.processListeners('SequenceNext');
      }
    }

    return result;
  }

  /**
   * LMSGetValue function from SCORM 1.2 Spec
   *
   * @param {string} CMIElement
   * @return {string}
   */
  lmsGetValue(CMIElement) {
    return this.getValue('LMSGetValue', false, CMIElement);
  }

  /**
   * LMSSetValue function from SCORM 1.2 Spec
   *
   * @param {string} CMIElement
   * @param {*} value
   * @return {string}
   */
  lmsSetValue(CMIElement, value) {
    return this.setValue('LMSSetValue', 'LMSCommit', false, CMIElement, value);
  }

  /**
   * LMSCommit function from SCORM 1.2 Spec
   *
   * @return {string} bool
   */
  lmsCommit() {
    return this.commit('LMSCommit', false);
  }

  /**
   * LMSGetLastError function from SCORM 1.2 Spec
   *
   * @return {string}
   */
  lmsGetLastError() {
    return this.getLastError('LMSGetLastError');
  }

  /**
   * LMSGetErrorString function from SCORM 1.2 Spec
   *
   * @param {string} CMIErrorCode
   * @return {string}
   */
  lmsGetErrorString(CMIErrorCode) {
    return this.getErrorString('LMSGetErrorString', CMIErrorCode);
  }

  /**
   * LMSGetDiagnostic function from SCORM 1.2 Spec
   *
   * @param {string} CMIErrorCode
   * @return {string}
   */
  lmsGetDiagnostic(CMIErrorCode) {
    return this.getDiagnostic('LMSGetDiagnostic', CMIErrorCode);
  }

  /**
   * Sets a value on the CMI Object
   *
   * @param {string} CMIElement
   * @param {*} value
   * @return {string}
   */
  setCMIValue(CMIElement, value) {
    return this._commonSetCMIValue('LMSSetValue', false, CMIElement, value);
  }

  /**
   * Gets a value from the CMI Object
   *
   * @param {string} CMIElement
   * @return {*}
   */
  getCMIValue(CMIElement) {
    return this._commonGetCMIValue('getCMIValue', false, CMIElement);
  }

  /**
   * Gets or builds a new child element to add to the array.
   *
   * @param {string} CMIElement
   * @param {*} value
   * @param {boolean} foundFirstIndex
   * @return {object}
   */
  getChildElement(CMIElement, value, foundFirstIndex) {
    let newChild;

    if (this.stringMatches(CMIElement, 'cmi\\.objectives\\.\\d+')) {
      newChild = new CMIObjectivesObject();
    } else if (foundFirstIndex && this.stringMatches(CMIElement,
        'cmi\\.interactions\\.\\d+\\.correct_responses\\.\\d+')) {
      newChild = new CMIInteractionsCorrectResponsesObject();
    } else if (foundFirstIndex && this.stringMatches(CMIElement,
        'cmi\\.interactions\\.\\d+\\.objectives\\.\\d+')) {
      newChild = new CMIInteractionsObjectivesObject();
    } else if (!foundFirstIndex &&
        this.stringMatches(CMIElement, 'cmi\\.interactions\\.\\d+')) {
      newChild = new CMIInteractionsObject();
    }

    return newChild;
  }

  /**
   * Validates Correct Response values
   *
   * @param {string} CMIElement
   * @param {*} value
   * @return {boolean}
   */
  validateCorrectResponse(CMIElement, value) {
    return true;
  }

  /**
   * Returns the message that corresponds to errorNumber.
   *
   * @param {*} errorNumber
   * @param {boolean} detail
   * @return {string}
   */
  getLmsErrorMessageDetails(errorNumber, detail) {
    let basicMessage = 'No Error';
    let detailMessage = 'No Error';

    // Set error number to string since inconsistent from modules if string or number
    errorNumber = String(errorNumber);
    if (scorm12_constants.error_descriptions[errorNumber]) {
      basicMessage = scorm12_constants.error_descriptions[errorNumber].basicMessage;
      detailMessage = scorm12_constants.error_descriptions[errorNumber].detailMessage;
    }

    return detail ? detailMessage : basicMessage;
  }

  /**
   * Replace the whole API with another
   *
   * @param {Scorm12API} newAPI
   */
  replaceWithAnotherScormAPI(newAPI) {
    // Data Model
    this.cmi = newAPI.cmi;
  }

  /**
   * Render the cmi object to the proper format for LMS commit
   *
   * @param {boolean} terminateCommit
   * @return {object|Array}
   */
  renderCommitCMI(terminateCommit: boolean) {
    const cmiExport = this.renderCMIToJSONObject();

    if (terminateCommit) {
      cmiExport.cmi.core.total_time = this.cmi.getCurrentTotalTime();
    }

    const result = [];
    const flattened = Utilities.flatten(cmiExport);
    switch (this.settings.dataCommitFormat) {
      case 'flattened':
        return Utilities.flatten(cmiExport);
      case 'params':
        for (const item in flattened) {
          if ({}.hasOwnProperty.call(flattened, item)) {
            result.push(`${item}=${flattened[item]}`);
          }
        }
        return result;
      case 'json':
      default:
        return cmiExport;
    }
  }

  /**
   * Attempts to store the data to the LMS
   *
   * @param {boolean} terminateCommit
   * @return {string}
   */
  storeData(terminateCommit: boolean) {
    if (terminateCommit) {
      const originalStatus = this.cmi.core.lesson_status;
      if (originalStatus === 'not attempted') {
        this.cmi.core.lesson_status = 'completed';
      }

      if (this.cmi.core.lesson_mode === 'normal') {
        if (this.cmi.core.credit === 'credit') {
          if (this.settings.mastery_override &&
              this.cmi.student_data.mastery_score !== '' &&
              this.cmi.core.score.raw !== '') {
            if (parseFloat(this.cmi.core.score.raw) >= parseFloat(this.cmi.student_data.mastery_score)) {
              this.cmi.core.lesson_status = 'passed';
            } else {
              this.cmi.core.lesson_status = 'failed';
            }
          }
        }
      } else if (this.cmi.core.lesson_mode === 'browse') {
        if ((this.startingData?.cmi?.core?.lesson_status || '') === '' && originalStatus === 'not attempted') {
          this.cmi.core.lesson_status = 'browsed';
        }
      }
    }

    const commitObject = this.renderCommitCMI(terminateCommit ||
        this.settings.alwaysSendTotalTime);

<<<<<<< HEAD
    if (this.apiLogLevel === global_constants.LOG_LEVEL_DEBUG) {
      console.debug('Commit (terminated: ' +
            (terminateCommit ? 'yes' : 'no') + '): ');
      console.debug(commitObject);
    }
    if (this.settings.lmsCommitUrl) {
      return this.processHttpRequest(this.settings.lmsCommitUrl, commitObject,
          terminateCommit);
    } else {
=======
    if (this.settings.lmsCommitUrl) {
      if (this.apiLogLevel === global_constants.LOG_LEVEL_DEBUG) {
        console.debug('Commit (terminated: ' + (terminateCommit ? 'yes' : 'no') + '): ');
        console.debug(commitObject);
      }
      return this.processHttpRequest(this.settings.lmsCommitUrl, commitObject,
          terminateCommit);
    } else {
      console.log('Commit (terminated: ' + (terminateCommit ? 'yes' : 'no') + '): ');
      console.log(commitObject);
>>>>>>> 983d750b
      return global_constants.SCORM_TRUE;
    }
  }
}<|MERGE_RESOLUTION|>--- conflicted
+++ resolved
@@ -295,28 +295,13 @@
     const commitObject = this.renderCommitCMI(terminateCommit ||
         this.settings.alwaysSendTotalTime);
 
-<<<<<<< HEAD
     if (this.apiLogLevel === global_constants.LOG_LEVEL_DEBUG) {
-      console.debug('Commit (terminated: ' +
-            (terminateCommit ? 'yes' : 'no') + '): ');
+      console.debug('Commit (terminated: ' + (terminateCommit ? 'yes' : 'no') + '): ');
       console.debug(commitObject);
     }
     if (this.settings.lmsCommitUrl) {
-      return this.processHttpRequest(this.settings.lmsCommitUrl, commitObject,
-          terminateCommit);
+      return this.processHttpRequest(this.settings.lmsCommitUrl, commitObject, terminateCommit);
     } else {
-=======
-    if (this.settings.lmsCommitUrl) {
-      if (this.apiLogLevel === global_constants.LOG_LEVEL_DEBUG) {
-        console.debug('Commit (terminated: ' + (terminateCommit ? 'yes' : 'no') + '): ');
-        console.debug(commitObject);
-      }
-      return this.processHttpRequest(this.settings.lmsCommitUrl, commitObject,
-          terminateCommit);
-    } else {
-      console.log('Commit (terminated: ' + (terminateCommit ? 'yes' : 'no') + '): ');
-      console.log(commitObject);
->>>>>>> 983d750b
       return global_constants.SCORM_TRUE;
     }
   }
