--- conflicted
+++ resolved
@@ -947,815 +947,7 @@
         for (let i = 0; i < this.childArray.length; i++) {
           this.childArray[i].reset();
         }
-<<<<<<< HEAD
-      }
-=======
-    };
-    Object.defineProperty(BaseAPI.prototype, "error_codes", {
-        get: function () {
-            return this._error_codes;
-        },
-        enumerable: false,
-        configurable: true
-    });
-    Object.defineProperty(BaseAPI.prototype, "settings", {
-        get: function () {
-            return this._settings;
-        },
-        set: function (settings) {
-            this._settings = (0,tslib_es6.__assign)((0,tslib_es6.__assign)({}, this._settings), settings);
-        },
-        enumerable: false,
-        configurable: true
-    });
-    BaseAPI.prototype.terminate = function (callbackName, checkTerminated) {
-        return (0,tslib_es6.__awaiter)(this, void 0, void 0, function () {
-            var returnValue, result;
-            return (0,tslib_es6.__generator)(this, function (_a) {
-                switch (_a.label) {
-                    case 0:
-                        returnValue = api_constants.global_constants.SCORM_FALSE;
-                        if (!this.checkState(checkTerminated, this._error_codes.TERMINATION_BEFORE_INIT, this._error_codes.MULTIPLE_TERMINATION)) return [3, 2];
-                        this.currentState = api_constants.global_constants.STATE_TERMINATED;
-                        return [4, this.storeData(true)];
-                    case 1:
-                        result = _a.sent();
-                        if (typeof result.errorCode !== "undefined" && result.errorCode > 0) {
-                            this.throwSCORMError(result.errorCode);
-                        }
-                        returnValue =
-                            typeof result !== "undefined" && result.result
-                                ? result.result
-                                : api_constants.global_constants.SCORM_FALSE;
-                        if (checkTerminated)
-                            this.lastErrorCode = "0";
-                        returnValue = api_constants.global_constants.SCORM_TRUE;
-                        this.processListeners(callbackName);
-                        _a.label = 2;
-                    case 2:
-                        this.apiLog(callbackName, "returned: " + returnValue, enums.LogLevelEnum.INFO);
-                        this.clearSCORMError(returnValue);
-                        return [2, returnValue];
-                }
-            });
-        });
-    };
-    BaseAPI.prototype.getValue = function (callbackName, checkTerminated, CMIElement) {
-        var returnValue = "";
-        if (this.checkState(checkTerminated, this._error_codes.RETRIEVE_BEFORE_INIT, this._error_codes.RETRIEVE_AFTER_TERM)) {
-            if (checkTerminated)
-                this.lastErrorCode = "0";
-            try {
-                returnValue = this.getCMIValue(CMIElement);
-            }
-            catch (e) {
-                returnValue = this.handleValueAccessException(e, returnValue);
-            }
-            this.processListeners(callbackName, CMIElement);
-        }
-        this.apiLog(callbackName, ": returned: " + returnValue, enums.LogLevelEnum.INFO, CMIElement);
-        if (returnValue === undefined) {
-            return "";
-        }
-        this.clearSCORMError(returnValue);
-        return returnValue;
-    };
-    BaseAPI.prototype.setValue = function (callbackName, commitCallback, checkTerminated, CMIElement, value) {
-        if (value !== undefined) {
-            value = String(value);
-        }
-        var returnValue = api_constants.global_constants.SCORM_FALSE;
-        if (this.checkState(checkTerminated, this._error_codes.STORE_BEFORE_INIT, this._error_codes.STORE_AFTER_TERM)) {
-            if (checkTerminated)
-                this.lastErrorCode = "0";
-            try {
-                returnValue = this.setCMIValue(CMIElement, value);
-            }
-            catch (e) {
-                this.handleValueAccessException(e, returnValue);
-            }
-            this.processListeners(callbackName, CMIElement, value);
-        }
-        if (returnValue === undefined) {
-            returnValue = api_constants.global_constants.SCORM_FALSE;
-        }
-        if (String(this.lastErrorCode) === "0") {
-            if (this.settings.autocommit) {
-                this.scheduleCommit(this.settings.autocommitSeconds * 1000, commitCallback);
-            }
-        }
-        this.apiLog(callbackName, ": " + value + ": result: " + returnValue, enums.LogLevelEnum.INFO, CMIElement);
-        this.clearSCORMError(returnValue);
-        return returnValue;
-    };
-    BaseAPI.prototype.commit = function (callbackName_1) {
-        return (0,tslib_es6.__awaiter)(this, arguments, void 0, function (callbackName, checkTerminated) {
-            var returnValue, result;
-            if (checkTerminated === void 0) { checkTerminated = false; }
-            return (0,tslib_es6.__generator)(this, function (_a) {
-                switch (_a.label) {
-                    case 0:
-                        this.clearScheduledCommit();
-                        returnValue = api_constants.global_constants.SCORM_FALSE;
-                        if (!this.checkState(checkTerminated, this._error_codes.COMMIT_BEFORE_INIT, this._error_codes.COMMIT_AFTER_TERM)) return [3, 2];
-                        return [4, this.storeData(false)];
-                    case 1:
-                        result = _a.sent();
-                        if (result.errorCode && result.errorCode > 0) {
-                            this.throwSCORMError(result.errorCode);
-                        }
-                        returnValue =
-                            typeof result !== "undefined" && result.result
-                                ? result.result
-                                : api_constants.global_constants.SCORM_FALSE;
-                        this.apiLog(callbackName, " Result: " + returnValue, enums.LogLevelEnum.DEBUG, "HttpRequest");
-                        if (checkTerminated)
-                            this.lastErrorCode = "0";
-                        this.processListeners(callbackName);
-                        _a.label = 2;
-                    case 2:
-                        this.apiLog(callbackName, "returned: " + returnValue, enums.LogLevelEnum.INFO);
-                        this.clearSCORMError(returnValue);
-                        return [2, returnValue];
-                }
-            });
-        });
-    };
-    BaseAPI.prototype.getLastError = function (callbackName) {
-        var returnValue = String(this.lastErrorCode);
-        this.processListeners(callbackName);
-        this.apiLog(callbackName, "returned: " + returnValue, enums.LogLevelEnum.INFO);
-        return returnValue;
-    };
-    BaseAPI.prototype.getErrorString = function (callbackName, CMIErrorCode) {
-        var returnValue = "";
-        if (CMIErrorCode !== null && CMIErrorCode !== "") {
-            returnValue = this.getLmsErrorMessageDetails(CMIErrorCode);
-            this.processListeners(callbackName);
-        }
-        this.apiLog(callbackName, "returned: " + returnValue, enums.LogLevelEnum.INFO);
-        return returnValue;
-    };
-    BaseAPI.prototype.getDiagnostic = function (callbackName, CMIErrorCode) {
-        var returnValue = "";
-        if (CMIErrorCode !== null && CMIErrorCode !== "") {
-            returnValue = this.getLmsErrorMessageDetails(CMIErrorCode, true);
-            this.processListeners(callbackName);
-        }
-        this.apiLog(callbackName, "returned: " + returnValue, enums.LogLevelEnum.INFO);
-        return returnValue;
-    };
-    BaseAPI.prototype.checkState = function (checkTerminated, beforeInitError, afterTermError) {
-        if (this.isNotInitialized()) {
-            this.throwSCORMError(beforeInitError);
-            return false;
-        }
-        else if (checkTerminated && this.isTerminated()) {
-            this.throwSCORMError(afterTermError);
-            return false;
-        }
-        return true;
-    };
-    BaseAPI.prototype.getLmsErrorMessageDetails = function (_errorNumber, _detail) {
-        if (_detail === void 0) { _detail = false; }
-        throw new Error("The getLmsErrorMessageDetails method has not been implemented");
-    };
-    BaseAPI.prototype.getCMIValue = function (_CMIElement) {
-        throw new Error("The getCMIValue method has not been implemented");
-    };
-    BaseAPI.prototype.setCMIValue = function (_CMIElement, _value) {
-        throw new Error("The setCMIValue method has not been implemented");
-    };
-    BaseAPI.prototype._commonSetCMIValue = function (methodName, scorm2004, CMIElement, value) {
-        if (!CMIElement || CMIElement === "") {
-            return api_constants.global_constants.SCORM_FALSE;
-        }
-        var structure = CMIElement.split(".");
-        var refObject = this;
-        var returnValue = api_constants.global_constants.SCORM_FALSE;
-        var foundFirstIndex = false;
-        var invalidErrorMessage = "The data model element passed to ".concat(methodName, " (").concat(CMIElement, ") is not a valid SCORM data model element.");
-        var invalidErrorCode = scorm2004
-            ? this._error_codes.UNDEFINED_DATA_MODEL
-            : this._error_codes.GENERAL;
-        for (var idx = 0; idx < structure.length; idx++) {
-            var attribute = structure[idx];
-            if (idx === structure.length - 1) {
-                if (scorm2004 && attribute.substring(0, 8) === "{target=") {
-                    if (this.isInitialized()) {
-                        this.throwSCORMError(this._error_codes.READ_ONLY_ELEMENT);
-                    }
-                    else {
-                        refObject = (0,tslib_es6.__assign)((0,tslib_es6.__assign)({}, refObject), { attribute: value });
-                    }
-                }
-                else if (!this._checkObjectHasProperty(refObject, attribute)) {
-                    this.throwSCORMError(invalidErrorCode, invalidErrorMessage);
-                }
-                else {
-                    if ((0,utilities.stringMatches)(CMIElement, "\\.correct_responses\\.\\d+") &&
-                        this.isInitialized()) {
-                        this.validateCorrectResponse(CMIElement, value);
-                    }
-                    if (!scorm2004 || this.lastErrorCode === "0") {
-                        refObject[attribute] = value;
-                        returnValue = api_constants.global_constants.SCORM_TRUE;
-                    }
-                }
-            }
-            else {
-                refObject = refObject[attribute];
-                if (!refObject) {
-                    this.throwSCORMError(invalidErrorCode, invalidErrorMessage);
-                    break;
-                }
-                if (refObject instanceof array.CMIArray) {
-                    var index = parseInt(structure[idx + 1], 10);
-                    if (!isNaN(index)) {
-                        var item = refObject.childArray[index];
-                        if (item) {
-                            refObject = item;
-                            foundFirstIndex = true;
-                        }
-                        else {
-                            var newChild = this.getChildElement(CMIElement, value, foundFirstIndex);
-                            foundFirstIndex = true;
-                            if (!newChild) {
-                                this.throwSCORMError(invalidErrorCode, invalidErrorMessage);
-                            }
-                            else {
-                                if (refObject.initialized)
-                                    newChild.initialize();
-                                refObject.childArray.push(newChild);
-                                refObject = newChild;
-                            }
-                        }
-                        idx++;
-                    }
-                }
-            }
-        }
-        if (returnValue === api_constants.global_constants.SCORM_FALSE) {
-            this.apiLog(methodName, "There was an error setting the value for: ".concat(CMIElement, ", value of: ").concat(value), enums.LogLevelEnum.WARN);
-        }
-        return returnValue;
-    };
-    BaseAPI.prototype._commonGetCMIValue = function (methodName, scorm2004, CMIElement) {
-        if (!CMIElement || CMIElement === "") {
-            return "";
-        }
-        var structure = CMIElement.split(".");
-        var refObject = this;
-        var attribute = null;
-        var uninitializedErrorMessage = "The data model element passed to ".concat(methodName, " (").concat(CMIElement, ") has not been initialized.");
-        var invalidErrorMessage = "The data model element passed to ".concat(methodName, " (").concat(CMIElement, ") is not a valid SCORM data model element.");
-        var invalidErrorCode = scorm2004
-            ? this._error_codes.UNDEFINED_DATA_MODEL
-            : this._error_codes.GENERAL;
-        for (var idx = 0; idx < structure.length; idx++) {
-            attribute = structure[idx];
-            if (!scorm2004) {
-                if (idx === structure.length - 1) {
-                    if (!this._checkObjectHasProperty(refObject, attribute)) {
-                        this.throwSCORMError(invalidErrorCode, invalidErrorMessage);
-                        return;
-                    }
-                }
-            }
-            else {
-                if (String(attribute).substring(0, 8) === "{target=" &&
-                    typeof refObject._isTargetValid == "function") {
-                    var target = String(attribute).substring(8, String(attribute).length - 9);
-                    return refObject._isTargetValid(target);
-                }
-                else if (!this._checkObjectHasProperty(refObject, attribute)) {
-                    this.throwSCORMError(invalidErrorCode, invalidErrorMessage);
-                    return;
-                }
-            }
-            refObject = refObject[attribute];
-            if (refObject === undefined) {
-                this.throwSCORMError(invalidErrorCode, invalidErrorMessage);
-                break;
-            }
-            if (refObject instanceof array.CMIArray) {
-                var index = parseInt(structure[idx + 1], 10);
-                if (!isNaN(index)) {
-                    var item = refObject.childArray[index];
-                    if (item) {
-                        refObject = item;
-                    }
-                    else {
-                        this.throwSCORMError(this._error_codes.VALUE_NOT_INITIALIZED, uninitializedErrorMessage);
-                        break;
-                    }
-                    idx++;
-                }
-            }
-        }
-        if (refObject === null || refObject === undefined) {
-            if (!scorm2004) {
-                if (attribute === "_children") {
-                    this.throwSCORMError(this._error_codes.CHILDREN_ERROR);
-                }
-                else if (attribute === "_count") {
-                    this.throwSCORMError(this._error_codes.COUNT_ERROR);
-                }
-            }
-        }
-        else {
-            return refObject;
-        }
-    };
-    BaseAPI.prototype.isInitialized = function () {
-        return this.currentState === api_constants.global_constants.STATE_INITIALIZED;
-    };
-    BaseAPI.prototype.isNotInitialized = function () {
-        return this.currentState === api_constants.global_constants.STATE_NOT_INITIALIZED;
-    };
-    BaseAPI.prototype.isTerminated = function () {
-        return this.currentState === api_constants.global_constants.STATE_TERMINATED;
-    };
-    BaseAPI.prototype.on = function (listenerName, callback) {
-        if (!callback)
-            return;
-        var listenerFunctions = listenerName.split(" ");
-        for (var i = 0; i < listenerFunctions.length; i++) {
-            var listenerSplit = listenerFunctions[i].split(".");
-            if (listenerSplit.length === 0)
-                return;
-            var functionName = listenerSplit[0];
-            var CMIElement = null;
-            if (listenerSplit.length > 1) {
-                CMIElement = listenerName.replace(functionName + ".", "");
-            }
-            this.listenerArray.push({
-                functionName: functionName,
-                CMIElement: CMIElement,
-                callback: callback,
-            });
-            this.apiLog("on", "Added event listener: ".concat(this.listenerArray.length), enums.LogLevelEnum.INFO, functionName);
-        }
-    };
-    BaseAPI.prototype.off = function (listenerName, callback) {
-        if (!callback)
-            return;
-        var listenerFunctions = listenerName.split(" ");
-        var _loop_1 = function (i) {
-            var listenerSplit = listenerFunctions[i].split(".");
-            if (listenerSplit.length === 0)
-                return { value: void 0 };
-            var functionName = listenerSplit[0];
-            var CMIElement = null;
-            if (listenerSplit.length > 1) {
-                CMIElement = listenerName.replace(functionName + ".", "");
-            }
-            var removeIndex = this_1.listenerArray.findIndex(function (obj) {
-                return obj.functionName === functionName &&
-                    obj.CMIElement === CMIElement &&
-                    obj.callback === callback;
-            });
-            if (removeIndex !== -1) {
-                this_1.listenerArray.splice(removeIndex, 1);
-                this_1.apiLog("off", "Removed event listener: ".concat(this_1.listenerArray.length), enums.LogLevelEnum.INFO, functionName);
-            }
-        };
-        var this_1 = this;
-        for (var i = 0; i < listenerFunctions.length; i++) {
-            var state_1 = _loop_1(i);
-            if (typeof state_1 === "object")
-                return state_1.value;
-        }
-    };
-    BaseAPI.prototype.clear = function (listenerName) {
-        var listenerFunctions = listenerName.split(" ");
-        var _loop_2 = function (i) {
-            var listenerSplit = listenerFunctions[i].split(".");
-            if (listenerSplit.length === 0)
-                return { value: void 0 };
-            var functionName = listenerSplit[0];
-            var CMIElement = null;
-            if (listenerSplit.length > 1) {
-                CMIElement = listenerName.replace(functionName + ".", "");
-            }
-            this_2.listenerArray = this_2.listenerArray.filter(function (obj) {
-                return obj.functionName !== functionName && obj.CMIElement !== CMIElement;
-            });
-        };
-        var this_2 = this;
-        for (var i = 0; i < listenerFunctions.length; i++) {
-            var state_2 = _loop_2(i);
-            if (typeof state_2 === "object")
-                return state_2.value;
-        }
-    };
-    BaseAPI.prototype.processListeners = function (functionName, CMIElement, value) {
-        this.apiLog(functionName, value, enums.LogLevelEnum.INFO, CMIElement);
-        for (var i = 0; i < this.listenerArray.length; i++) {
-            var listener = this.listenerArray[i];
-            var functionsMatch = listener.functionName === functionName;
-            var listenerHasCMIElement = !!listener.CMIElement;
-            var CMIElementsMatch = false;
-            if (CMIElement &&
-                listener.CMIElement &&
-                listener.CMIElement.substring(listener.CMIElement.length - 1) === "*") {
-                CMIElementsMatch =
-                    CMIElement.indexOf(listener.CMIElement.substring(0, listener.CMIElement.length - 1)) === 0;
-            }
-            else {
-                CMIElementsMatch = listener.CMIElement === CMIElement;
-            }
-            if (functionsMatch && (!listenerHasCMIElement || CMIElementsMatch)) {
-                this.apiLog("processListeners", "Processing listener: ".concat(listener.functionName), enums.LogLevelEnum.INFO, CMIElement);
-                listener.callback(CMIElement, value);
-            }
-        }
-    };
-    BaseAPI.prototype.throwSCORMError = function (errorNumber, message) {
-        if (!message) {
-            message = this.getLmsErrorMessageDetails(errorNumber);
-        }
-        this.apiLog("throwSCORMError", errorNumber + ": " + message, enums.LogLevelEnum.ERROR);
-        this.lastErrorCode = String(errorNumber);
-    };
-    BaseAPI.prototype.clearSCORMError = function (success) {
-        if (success !== undefined && success !== api_constants.global_constants.SCORM_FALSE) {
-            this.lastErrorCode = "0";
-        }
-    };
-    BaseAPI.prototype.loadFromFlattenedJSON = function (json, CMIElement) {
-        var _this = this;
-        if (!CMIElement) {
-            CMIElement = "";
-        }
-        if (!this.isNotInitialized()) {
-            console.error("loadFromFlattenedJSON can only be called before the call to lmsInitialize.");
-            return;
-        }
-        function testPattern(a, c, a_pattern) {
-            var a_match = a.match(a_pattern);
-            var c_match;
-            if (a_match !== null && (c_match = c.match(a_pattern)) !== null) {
-                var a_num = Number(a_match[2]);
-                var c_num = Number(c_match[2]);
-                if (a_num === c_num) {
-                    if (a_match[3] === "id") {
-                        return -1;
-                    }
-                    else if (a_match[3] === "type") {
-                        if (c_match[3] === "id") {
-                            return 1;
-                        }
-                        else {
-                            return -1;
-                        }
-                    }
-                    else {
-                        return 1;
-                    }
-                }
-                return a_num - c_num;
-            }
-            return null;
-        }
-        var int_pattern = /^(cmi\.interactions\.)(\d+)\.(.*)$/;
-        var obj_pattern = /^(cmi\.objectives\.)(\d+)\.(.*)$/;
-        var result = Object.keys(json).map(function (key) {
-            return [String(key), json[key]];
-        });
-        result.sort(function (_a, _c) {
-            var a = _a[0], _b = _a[1];
-            var c = _c[0], _d = _c[1];
-            var test;
-            if ((test = testPattern(a, c, int_pattern)) !== null) {
-                return test;
-            }
-            if ((test = testPattern(a, c, obj_pattern)) !== null) {
-                return test;
-            }
-            if (a < c) {
-                return -1;
-            }
-            if (a > c) {
-                return 1;
-            }
-            return 0;
-        });
-        var obj;
-        result.forEach(function (element) {
-            obj = {};
-            obj[element[0]] = element[1];
-            _this.loadFromJSON((0,utilities.unflatten)(obj), CMIElement);
-        });
-    };
-    BaseAPI.prototype.loadFromJSON = function (json, CMIElement) {
-        if (CMIElement === void 0) { CMIElement = ""; }
-        if ((!CMIElement || CMIElement === "") &&
-            !Object.hasOwnProperty.call(json, "cmi") &&
-            !Object.hasOwnProperty.call(json, "adl")) {
-            CMIElement = "cmi";
-        }
-        if (!this.isNotInitialized()) {
-            console.error("loadFromJSON can only be called before the call to lmsInitialize.");
-            return;
-        }
-        CMIElement = CMIElement !== undefined ? CMIElement : "cmi";
-        this.startingData = json;
-        for (var key in json) {
-            if ({}.hasOwnProperty.call(json, key) && json[key]) {
-                var currentCMIElement = (CMIElement ? CMIElement + "." : "") + key;
-                var value = json[key];
-                if (value["childArray"]) {
-                    for (var i = 0; i < value["childArray"].length; i++) {
-                        this.loadFromJSON(value["childArray"][i], currentCMIElement + "." + i);
-                    }
-                }
-                else if (value.constructor === Object) {
-                    this.loadFromJSON(value, currentCMIElement);
-                }
-                else {
-                    this.setCMIValue(currentCMIElement, value);
-                }
-            }
-        }
-    };
-    BaseAPI.prototype.renderCMIToJSONString = function () {
-        var cmi = this.cmi;
-        if (this.settings.sendFullCommit) {
-            return JSON.stringify({ cmi: cmi });
-        }
-        return JSON.stringify({ cmi: cmi }, function (k, v) { return (v === undefined ? null : v); }, 2);
-    };
-    BaseAPI.prototype.renderCMIToJSONObject = function () {
-        return JSON.parse(this.renderCMIToJSONString());
-    };
-    BaseAPI.prototype.processHttpRequest = function (url_1, params_1) {
-        return (0,tslib_es6.__awaiter)(this, arguments, void 0, function (url, params, immediate) {
-            var api, genericError, process;
-            var _this = this;
-            if (immediate === void 0) { immediate = false; }
-            return (0,tslib_es6.__generator)(this, function (_a) {
-                switch (_a.label) {
-                    case 0:
-                        api = this;
-                        genericError = {
-                            result: api_constants.global_constants.SCORM_FALSE,
-                            errorCode: this.error_codes.GENERAL,
-                        };
-                        if (immediate) {
-                            this.performFetch(url, params).then(function (response) { return (0,tslib_es6.__awaiter)(_this, void 0, void 0, function () {
-                                return (0,tslib_es6.__generator)(this, function (_a) {
-                                    switch (_a.label) {
-                                        case 0: return [4, this.transformResponse(response)];
-                                        case 1:
-                                            _a.sent();
-                                            return [2];
-                                    }
-                                });
-                            }); });
-                            return [2, {
-                                    result: api_constants.global_constants.SCORM_TRUE,
-                                    errorCode: 0,
-                                }];
-                        }
-                        process = function (url, params, settings) { return (0,tslib_es6.__awaiter)(_this, void 0, void 0, function () {
-                            var response, e_1;
-                            return (0,tslib_es6.__generator)(this, function (_a) {
-                                switch (_a.label) {
-                                    case 0:
-                                        _a.trys.push([0, 2, , 3]);
-                                        params = settings.requestHandler(params);
-                                        return [4, this.performFetch(url, params)];
-                                    case 1:
-                                        response = _a.sent();
-                                        return [2, this.transformResponse(response)];
-                                    case 2:
-                                        e_1 = _a.sent();
-                                        this.apiLog("processHttpRequest", e_1, enums.LogLevelEnum.ERROR);
-                                        api.processListeners("CommitError");
-                                        return [2, genericError];
-                                    case 3: return [2];
-                                }
-                            });
-                        }); };
-                        return [4, process(url, params, this.settings)];
-                    case 1: return [2, _a.sent()];
-                }
-            });
-        });
-    };
-    BaseAPI.prototype.scheduleCommit = function (when, callback) {
-        if (!this._timeout) {
-            this._timeout = new ScheduledCommit(this, when, callback);
-            this.apiLog("scheduleCommit", "scheduled", enums.LogLevelEnum.DEBUG, "");
-        }
-    };
-    BaseAPI.prototype.clearScheduledCommit = function () {
-        if (this._timeout) {
-            this._timeout.cancel();
-            this._timeout = undefined;
-            this.apiLog("clearScheduledCommit", "cleared", enums.LogLevelEnum.DEBUG, "");
-        }
-    };
-    BaseAPI.prototype._checkObjectHasProperty = function (refObject, attribute) {
-        return (Object.hasOwnProperty.call(refObject, attribute) ||
-            Object.getOwnPropertyDescriptor(Object.getPrototypeOf(refObject), attribute) != null ||
-            attribute in refObject);
-    };
-    BaseAPI.prototype.handleValueAccessException = function (e, returnValue) {
-        if (e instanceof exceptions.ValidationError) {
-            this.lastErrorCode = String(e.errorCode);
-            returnValue = api_constants.global_constants.SCORM_FALSE;
-        }
-        else {
-            if (e instanceof Error && e.message) {
-                console.error(e.message);
-            }
-            else {
-                console.error(e);
-            }
-            this.throwSCORMError(this._error_codes.GENERAL);
-        }
-        return returnValue;
-    };
-    BaseAPI.prototype.getCommitObject = function (terminateCommit) {
-        var shouldTerminateCommit = terminateCommit || this.settings.alwaysSendTotalTime;
-        var commitObject = this.settings.renderCommonCommitFields
-            ? this.renderCommitObject(shouldTerminateCommit)
-            : this.renderCommitCMI(shouldTerminateCommit);
-        if ([enums.LogLevelEnum.DEBUG, "1", 1, "DEBUG"].includes(this.apiLogLevel)) {
-            console.debug("Commit (terminated: " + (terminateCommit ? "yes" : "no") + "): ");
-            console.debug(commitObject);
-        }
-        return commitObject;
-    };
-    BaseAPI.prototype.performFetch = function (url, params) {
-        return (0,tslib_es6.__awaiter)(this, void 0, void 0, function () {
-            return (0,tslib_es6.__generator)(this, function (_a) {
-                return [2, fetch(url, {
-                        method: "POST",
-                        mode: this.settings.fetchMode,
-                        body: params instanceof Array ? params.join("&") : JSON.stringify(params),
-                        headers: (0,tslib_es6.__assign)((0,tslib_es6.__assign)({}, this.settings.xhrHeaders), { "Content-Type": this.settings.commitRequestDataType }),
-                        credentials: this.settings.xhrWithCredentials ? "include" : undefined,
-                        keepalive: true,
-                    })];
-            });
-        });
-    };
-    BaseAPI.prototype.transformResponse = function (response) {
-        return (0,tslib_es6.__awaiter)(this, void 0, void 0, function () {
-            var result, _a;
-            return (0,tslib_es6.__generator)(this, function (_c) {
-                switch (_c.label) {
-                    case 0:
-                        if (!(typeof this.settings.responseHandler === "function")) return [3, 2];
-                        return [4, this.settings.responseHandler(response)];
-                    case 1:
-                        _a = _c.sent();
-                        return [3, 4];
-                    case 2: return [4, response.json()];
-                    case 3:
-                        _a = _c.sent();
-                        _c.label = 4;
-                    case 4:
-                        result = _a;
-                        if (response.status >= 200 &&
-                            response.status <= 299 &&
-                            (result.result === true || result.result === api_constants.global_constants.SCORM_TRUE)) {
-                            this.processListeners("CommitSuccess");
-                        }
-                        else {
-                            this.processListeners("CommitError");
-                        }
-                        return [2, result];
-                }
-            });
-        });
-    };
-    return BaseAPI;
-}());
-/* harmony default export */ var src_BaseAPI = (BaseAPI);
-
-
-/***/ }),
-
-/***/ 589:
-/***/ (function(__unused_webpack_module, __webpack_exports__, __webpack_require__) {
-
-__webpack_require__.r(__webpack_exports__);
-/* harmony export */ __webpack_require__.d(__webpack_exports__, {
-/* harmony export */   CMIArray: function() { return /* binding */ CMIArray; }
-/* harmony export */ });
-/* harmony import */ var tslib__WEBPACK_IMPORTED_MODULE_3__ = __webpack_require__(635);
-/* harmony import */ var _base_cmi__WEBPACK_IMPORTED_MODULE_0__ = __webpack_require__(319);
-/* harmony import */ var _exceptions__WEBPACK_IMPORTED_MODULE_1__ = __webpack_require__(784);
-/* harmony import */ var _constants_error_codes__WEBPACK_IMPORTED_MODULE_2__ = __webpack_require__(797);
-
-
-
-
-var CMIArray = (function (_super) {
-    (0,tslib__WEBPACK_IMPORTED_MODULE_3__.__extends)(CMIArray, _super);
-    function CMIArray(params) {
-        var _this = _super.call(this) || this;
-        _this.__children = params.children;
-        _this._errorCode = params.errorCode || _constants_error_codes__WEBPACK_IMPORTED_MODULE_2__.scorm12_errors.GENERAL;
-        _this._errorClass = params.errorClass || _exceptions__WEBPACK_IMPORTED_MODULE_1__.BaseScormValidationError;
-        _this.childArray = [];
-        return _this;
-    }
-    CMIArray.prototype.reset = function (wipe) {
-        if (wipe === void 0) { wipe = false; }
-        this._initialized = false;
-        if (wipe) {
-            this.childArray = [];
-        }
-        else {
-            for (var i = 0; i < this.childArray.length; i++) {
-                this.childArray[i].reset();
-            }
-        }
-    };
-    Object.defineProperty(CMIArray.prototype, "_children", {
-        get: function () {
-            return this.__children;
-        },
-        set: function (_children) {
-            throw new this._errorClass(this._errorCode);
-        },
-        enumerable: false,
-        configurable: true
-    });
-    Object.defineProperty(CMIArray.prototype, "_count", {
-        get: function () {
-            return this.childArray.length;
-        },
-        set: function (_count) {
-            throw new this._errorClass(this._errorCode);
-        },
-        enumerable: false,
-        configurable: true
-    });
-    CMIArray.prototype.toJSON = function () {
-        this.jsonString = true;
-        var result = {};
-        for (var i = 0; i < this.childArray.length; i++) {
-            result[i + ""] = this.childArray[i];
-        }
-        delete this.jsonString;
-        return result;
-    };
-    return CMIArray;
-}(_base_cmi__WEBPACK_IMPORTED_MODULE_0__.BaseCMI));
-
-
-
-/***/ }),
-
-/***/ 319:
-/***/ (function(__unused_webpack_module, __webpack_exports__, __webpack_require__) {
-
-__webpack_require__.r(__webpack_exports__);
-/* harmony export */ __webpack_require__.d(__webpack_exports__, {
-/* harmony export */   BaseCMI: function() { return /* binding */ BaseCMI; },
-/* harmony export */   BaseRootCMI: function() { return /* binding */ BaseRootCMI; }
-/* harmony export */ });
-/* harmony import */ var tslib__WEBPACK_IMPORTED_MODULE_0__ = __webpack_require__(635);
-
-var BaseCMI = (function () {
-    function BaseCMI() {
-        this.jsonString = false;
-        this._initialized = false;
-    }
-    Object.defineProperty(BaseCMI.prototype, "initialized", {
-        get: function () {
-            return this._initialized;
-        },
-        enumerable: false,
-        configurable: true
-    });
-    Object.defineProperty(BaseCMI.prototype, "start_time", {
-        get: function () {
-            return this._start_time;
-        },
-        enumerable: false,
-        configurable: true
-    });
-    BaseCMI.prototype.initialize = function () {
-        this._initialized = true;
-    };
-    BaseCMI.prototype.setStartTime = function () {
-        this._start_time = new Date().getTime();
-    };
-    return BaseCMI;
-}());
-
-var BaseRootCMI = (function (_super) {
-    (0,tslib__WEBPACK_IMPORTED_MODULE_0__.__extends)(BaseRootCMI, _super);
-    function BaseRootCMI() {
-        return _super !== null && _super.apply(this, arguments) || this;
->>>>>>> abffd9d8
+      }
     }
     /**
      * Getter for _children
@@ -2694,6 +1886,7 @@
     UNKNOWN: "unknown"
   };
   const LogLevelEnum = {
+    _: 0,
     DEBUG: 1,
     INFO: 2,
     WARN: 3,
@@ -2761,7 +1954,13 @@
     onLogMessage: defaultLogHandler,
     scoItemIds: [],
     scoItemIdValidator: false,
-    globalObjectiveIds: []
+    globalObjectiveIds: [],
+    // Offline support settings
+    enableOfflineSupport: false,
+    courseId: "",
+    syncOnInitialize: true,
+    syncOnTerminate: true,
+    maxSyncAttempts: 5
   };
   function defaultLogHandler(messageLevel, logMessage) {
     switch (messageLevel) {
@@ -3641,6 +2840,224 @@
     return new ErrorHandlingService(errorCodes, apiLog, getLmsErrorMessageDetails, loggingService);
   }
 
+  class OfflineStorageService {
+    /**
+     * Constructor for OfflineStorageService
+     * @param {Settings} settings - The settings object
+     * @param {ErrorCode} error_codes - The error codes object
+     * @param {Function} apiLog - The logging function
+     */
+    constructor(settings, error_codes, apiLog) {
+      this.apiLog = apiLog;
+      this.storeName = "scorm_again_offline_data";
+      this.syncQueue = "scorm_again_sync_queue";
+      this.isOnline = navigator.onLine;
+      this.syncInProgress = false;
+      this.settings = settings;
+      this.error_codes = error_codes;
+      window.addEventListener("online", this.handleOnlineStatusChange.bind(this));
+      window.addEventListener("offline", this.handleOnlineStatusChange.bind(this));
+    }
+    /**
+     * Handle changes in online status
+     */
+    handleOnlineStatusChange() {
+      const wasOnline = this.isOnline;
+      this.isOnline = navigator.onLine;
+      if (!wasOnline && this.isOnline) {
+        this.apiLog("OfflineStorageService", "Device is back online, attempting to sync...", LogLevelEnum.INFO);
+        this.syncOfflineData();
+      } else if (wasOnline && !this.isOnline) {
+        this.apiLog("OfflineStorageService", "Device is offline, data will be stored locally", LogLevelEnum.INFO);
+      }
+    }
+    /**
+     * Store commit data offline
+     * @param {string} courseId - Identifier for the course
+     * @param {CommitObject} commitData - The data to store offline
+     * @returns {Promise<ResultObject>} - Result of the storage operation
+     */
+    async storeOffline(courseId, commitData) {
+      try {
+        const queueItem = {
+          id: `${courseId}_${Date.now()}_${Math.random().toString(36).substr(2, 9)}`,
+          courseId,
+          timestamp: Date.now(),
+          data: commitData,
+          syncAttempts: 0
+        };
+        const currentQueue = (await this.getFromStorage(this.syncQueue)) || [];
+        currentQueue.push(queueItem);
+        await this.saveToStorage(this.syncQueue, currentQueue);
+        await this.saveToStorage(`${this.storeName}_${courseId}`, commitData);
+        this.apiLog("OfflineStorageService", `Stored data offline for course ${courseId}`, LogLevelEnum.INFO);
+        return {
+          result: global_constants.SCORM_TRUE,
+          errorCode: 0
+        };
+      } catch (error) {
+        this.apiLog("OfflineStorageService", `Error storing offline data: ${error}`, LogLevelEnum.ERROR);
+        return {
+          result: global_constants.SCORM_FALSE,
+          errorCode: this.error_codes.GENERAL
+        };
+      }
+    }
+    /**
+     * Get the stored offline data for a course
+     * @param {string} courseId - Identifier for the course
+     * @returns {Promise<CommitObject|null>} - The stored data or null if not found
+     */
+    async getOfflineData(courseId) {
+      try {
+        const data = await this.getFromStorage(`${this.storeName}_${courseId}`);
+        return data || null;
+      } catch (error) {
+        this.apiLog("OfflineStorageService", `Error retrieving offline data: ${error}`, LogLevelEnum.ERROR);
+        return null;
+      }
+    }
+    /**
+     * Synchronize offline data with the LMS when connection is available
+     * @returns {Promise<boolean>} - Success status of synchronization
+     */
+    async syncOfflineData() {
+      if (this.syncInProgress || !this.isOnline) {
+        return false;
+      }
+      this.syncInProgress = true;
+      try {
+        const syncQueue = (await this.getFromStorage(this.syncQueue)) || [];
+        if (syncQueue.length === 0) {
+          this.syncInProgress = false;
+          return true;
+        }
+        this.apiLog("OfflineStorageService", `Found ${syncQueue.length} items to sync`, LogLevelEnum.INFO);
+        const remainingQueue = [];
+        for (const item of syncQueue) {
+          if (item.syncAttempts >= 5) {
+            this.apiLog("OfflineStorageService", `Skipping item ${item.id} after 5 failed attempts`, LogLevelEnum.WARN);
+            continue;
+          }
+          try {
+            const syncResult = await this.sendDataToLMS(item.data);
+            if (syncResult.result === global_constants.SCORM_TRUE) {
+              this.apiLog("OfflineStorageService", `Successfully synced item ${item.id}`, LogLevelEnum.INFO);
+            } else {
+              item.syncAttempts++;
+              remainingQueue.push(item);
+              this.apiLog("OfflineStorageService", `Failed to sync item ${item.id}, attempt #${item.syncAttempts}`, LogLevelEnum.WARN);
+            }
+          } catch (error) {
+            item.syncAttempts++;
+            remainingQueue.push(item);
+            this.apiLog("OfflineStorageService", `Error syncing item ${item.id}: ${error}`, LogLevelEnum.ERROR);
+          }
+        }
+        await this.saveToStorage(this.syncQueue, remainingQueue);
+        this.apiLog("OfflineStorageService", `Sync completed. ${syncQueue.length - remainingQueue.length} items synced, ${remainingQueue.length} items remaining`, LogLevelEnum.INFO);
+        this.syncInProgress = false;
+        return true;
+      } catch (error) {
+        this.apiLog("OfflineStorageService", `Error during sync process: ${error}`, LogLevelEnum.ERROR);
+        this.syncInProgress = false;
+        return false;
+      }
+    }
+    /**
+     * Send data to the LMS when online
+     * @param {CommitObject} data - The data to send to the LMS
+     * @returns {Promise<ResultObject>} - Result of the sync operation
+     */
+    async sendDataToLMS(data) {
+      if (!this.settings.lmsCommitUrl) {
+        return {
+          result: global_constants.SCORM_FALSE,
+          errorCode: this.error_codes.GENERAL
+        };
+      }
+      try {
+        const processedData = this.settings.requestHandler(data);
+        const response = await fetch(this.settings.lmsCommitUrl, {
+          method: "POST",
+          mode: this.settings.fetchMode,
+          body: JSON.stringify(processedData),
+          headers: {
+            ...this.settings.xhrHeaders,
+            "Content-Type": this.settings.commitRequestDataType
+          },
+          credentials: this.settings.xhrWithCredentials ? "include" : void 0
+        });
+        const result = typeof this.settings.responseHandler === "function" ? await this.settings.responseHandler(response) : await response.json();
+        if (response.status >= 200 && response.status <= 299 && (result.result === true || result.result === global_constants.SCORM_TRUE)) {
+          if (!Object.hasOwnProperty.call(result, "errorCode")) {
+            result.errorCode = 0;
+          }
+          return result;
+        } else {
+          if (!Object.hasOwnProperty.call(result, "errorCode")) {
+            result.errorCode = this.error_codes.GENERAL;
+          }
+          return result;
+        }
+      } catch (error) {
+        this.apiLog("OfflineStorageService", `Error sending data to LMS: ${error}`, LogLevelEnum.ERROR);
+        return {
+          result: global_constants.SCORM_FALSE,
+          errorCode: this.error_codes.GENERAL
+        };
+      }
+    }
+    /**
+     * Check if the device is currently online
+     * @returns {boolean} - Online status
+     */
+    isDeviceOnline() {
+      return this.isOnline;
+    }
+    /**
+     * Get item from localStorage
+     * @param {string} key - The key to retrieve
+     * @returns {Promise<T|null>} - The retrieved data
+     */
+    async getFromStorage(key) {
+      const storedData = localStorage.getItem(key);
+      if (storedData) {
+        try {
+          return JSON.parse(storedData);
+        } catch (e) {
+          return null;
+        }
+      }
+      return null;
+    }
+    /**
+     * Save item to localStorage
+     * @param {string} key - The key to store under
+     * @param {any} data - The data to store
+     * @returns {Promise<void>}
+     */
+    async saveToStorage(key, data) {
+      localStorage.setItem(key, JSON.stringify(data));
+    }
+    /**
+     * Check if there is pending offline data for a course
+     * @param {string} courseId - Identifier for the course
+     * @returns {Promise<boolean>} - Whether there is pending data
+     */
+    async hasPendingOfflineData(courseId) {
+      const queue = (await this.getFromStorage(this.syncQueue)) || [];
+      return queue.some(item => item.courseId === courseId);
+    }
+    /**
+     * Update the service settings
+     * @param {Settings} settings - The new settings
+     */
+    updateSettings(settings) {
+      this.settings = settings;
+    }
+  }
+
   class BaseAPI {
     /**
      * Constructor for Base API class. Sets some shared API fields, as well as
@@ -3653,9 +3070,11 @@
      * @param {ICMIDataService} cmiDataService - Optional CMI Data service instance
      * @param {IErrorHandlingService} errorHandlingService - Optional Error Handling service instance
      * @param {ILoggingService} loggingService - Optional Logging service instance
-     */
-    constructor(error_codes, settings, httpService, eventService, serializationService, cmiDataService, errorHandlingService, loggingService) {
+     * @param {IOfflineStorageService} offlineStorageService - Optional Offline Storage service instance
+     */
+    constructor(error_codes, settings, httpService, eventService, serializationService, cmiDataService, errorHandlingService, loggingService, offlineStorageService) {
       this._settings = DefaultSettings;
+      this._courseId = "";
       if (new.target === BaseAPI) {
         throw new TypeError("Cannot construct BaseAPI instances directly");
       }
@@ -3678,6 +3097,22 @@
       this._eventService = eventService || new EventService((functionName, message, level, element) => this.apiLog(functionName, message, level, element));
       this._serializationService = serializationService || new SerializationService();
       this._errorHandlingService = errorHandlingService || createErrorHandlingService(this._error_codes, (functionName, message, level, element) => this.apiLog(functionName, message, level, element), (errorNumber, detail) => this.getLmsErrorMessageDetails(errorNumber, detail));
+      if (this.settings.enableOfflineSupport) {
+        this._offlineStorageService = offlineStorageService || new OfflineStorageService(this.settings, this._error_codes, (functionName, message, level, element) => this.apiLog(functionName, message, level, element));
+        if (this.settings.courseId) {
+          this._courseId = this.settings.courseId;
+        }
+        if (this._offlineStorageService && this._courseId) {
+          this._offlineStorageService.getOfflineData(this._courseId).then(offlineData => {
+            if (offlineData) {
+              this.apiLog("constructor", "Found offline data to restore", LogLevelEnum.INFO);
+              this.loadFromJSON(offlineData.runtimeData);
+            }
+          }).catch(error => {
+            this.apiLog("constructor", `Error retrieving offline data: ${error}`, LogLevelEnum.ERROR);
+          });
+        }
+      }
     }
     /**
      * Get the last error code
@@ -3711,6 +3146,12 @@
       this.lastErrorCode = "0";
       this._eventService.reset();
       this.startingData = void 0;
+      if (this._offlineStorageService) {
+        this._offlineStorageService.updateSettings(this.settings);
+        if (settings?.courseId) {
+          this._courseId = settings.courseId;
+        }
+      }
     }
     /**
      * Initialize the API
@@ -3733,6 +3174,19 @@
         this.lastErrorCode = "0";
         returnValue = global_constants.SCORM_TRUE;
         this.processListeners(callbackName);
+        if (this.settings.enableOfflineSupport && this._offlineStorageService && this._courseId && this.settings.syncOnInitialize && this._offlineStorageService.isDeviceOnline()) {
+          this._offlineStorageService.hasPendingOfflineData(this._courseId).then(hasPendingData => {
+            if (hasPendingData) {
+              this.apiLog(callbackName, "Syncing pending offline data on initialization", LogLevelEnum.INFO);
+              this._offlineStorageService?.syncOfflineData().then(syncSuccess => {
+                if (syncSuccess) {
+                  this.apiLog(callbackName, "Successfully synced offline data", LogLevelEnum.INFO);
+                  this.processListeners("OfflineDataSynced");
+                }
+              });
+            }
+          });
+        }
       }
       this.apiLog(callbackName, "returned: " + returnValue, LogLevelEnum.INFO);
       this.clearSCORMError(returnValue);
@@ -3795,6 +3249,13 @@
       let returnValue = global_constants.SCORM_FALSE;
       if (this.checkState(checkTerminated, this._error_codes.TERMINATION_BEFORE_INIT, this._error_codes.MULTIPLE_TERMINATION)) {
         this.currentState = global_constants.STATE_TERMINATED;
+        if (this.settings.enableOfflineSupport && this._offlineStorageService && this._courseId && this.settings.syncOnTerminate && this._offlineStorageService.isDeviceOnline()) {
+          const hasPendingData = await this._offlineStorageService.hasPendingOfflineData(this._courseId);
+          if (hasPendingData) {
+            this.apiLog(callbackName, "Syncing pending offline data before termination", LogLevelEnum.INFO);
+            await this._offlineStorageService.syncOfflineData();
+          }
+        }
         const result = await this.storeData(true);
         if ((result.errorCode ?? 0) > 0) {
           this.throwSCORMError("api", result.errorCode);
@@ -3891,6 +3352,21 @@
         this.apiLog(callbackName, " Result: " + returnValue, LogLevelEnum.DEBUG, "HttpRequest");
         if (checkTerminated) this.lastErrorCode = "0";
         this.processListeners(callbackName);
+        if (this.settings.enableOfflineSupport && this._offlineStorageService && this._offlineStorageService.isDeviceOnline() && this._courseId) {
+          this._offlineStorageService.hasPendingOfflineData(this._courseId).then(hasPendingData => {
+            if (hasPendingData) {
+              this.apiLog(callbackName, "Syncing pending offline data", LogLevelEnum.INFO);
+              this._offlineStorageService?.syncOfflineData().then(syncSuccess => {
+                if (syncSuccess) {
+                  this.apiLog(callbackName, "Successfully synced offline data", LogLevelEnum.INFO);
+                  this.processListeners("OfflineDataSynced");
+                } else {
+                  this.apiLog(callbackName, "Failed to sync some offline data", LogLevelEnum.WARN);
+                }
+              });
+            }
+          });
+        }
       }
       this.apiLog(callbackName, "returned: " + returnValue, LogLevelEnum.INFO);
       if (this.lastErrorCode === "0") {
@@ -4306,6 +3782,9 @@
      */
     loadFromJSON(json) {
       let CMIElement = arguments.length > 1 && arguments[1] !== undefined ? arguments[1] : "";
+      if ((!CMIElement || CMIElement === "") && !Object.hasOwnProperty.call(json, "cmi") && !Object.hasOwnProperty.call(json, "adl")) {
+        CMIElement = "cmi";
+      }
       this._serializationService.loadFromJSON(json, CMIElement, (CMIElement2, value) => this.setCMIValue(CMIElement2, value), () => this.isNotInitialized(), data => {
         this.startingData = data;
       });
@@ -4339,26 +3818,29 @@
       return this._serializationService.renderCMIToJSONObject(this.cmi, this.settings.sendFullCommit);
     }
     /**
-     * Sends a request to the LMS with the specified parameters.
-     * This method handles communication with the LMS server, including
-     * formatting the request, handling the response, and triggering appropriate events.
-     *
-     * @param {string} url - The URL endpoint to send the request to
-     * @param {CommitObject|StringKeyMap|Array} params - The data to send to the LMS
-     * @param {boolean} immediate - Whether to send the request immediately (true) or queue it (false)
-     * @return {Promise<ResultObject>} A promise that resolves with the result of the request
-     * @example
-     * // Send data to the LMS immediately
-     * const result = await api.processHttpRequest(
-     *   "https://lms.example.com/scorm/commit",
-     *   { method: "POST", params: { cmi: { core: { lesson_status: "completed" } } } },
-     *   true
-     * );
-     * console.log(result.errorCode === 0 ? "Success" : "Failed");
+     * Process an HTTP request
+     *
+     * @param {string} url - The URL to send the request to
+     * @param {CommitObject | StringKeyMap | Array<any>} params - The parameters to send
+     * @param {boolean} immediate - Whether to send the request immediately without waiting
+     * @returns {Promise<ResultObject>} - The result of the request
+     * @async
      */
     async processHttpRequest(url, params) {
       let immediate = arguments.length > 2 && arguments[2] !== undefined ? arguments[2] : false;
-      return this._httpService.processHttpRequest(url, params, immediate, (functionName, message, level, element) => this.apiLog(functionName, message, level, element), (functionName, CMIElement, value) => this.processListeners(functionName, CMIElement, value));
+      if (this.settings.enableOfflineSupport && this._offlineStorageService && !this._offlineStorageService.isDeviceOnline() && this._courseId) {
+        this.apiLog("processHttpRequest", "Device is offline, storing data locally", LogLevelEnum.INFO);
+        if (params && typeof params === "object" && "cmi" in params) {
+          return await this._offlineStorageService.storeOffline(this._courseId, params);
+        } else {
+          this.apiLog("processHttpRequest", "Invalid commit data format for offline storage", LogLevelEnum.ERROR);
+          return {
+            result: global_constants.SCORM_FALSE,
+            errorCode: this._error_codes.GENERAL
+          };
+        }
+      }
+      return await this._httpService.processHttpRequest(url, params, immediate, (functionName, message, level, element) => this.apiLog(functionName, message, level, element), (functionName, CMIElement, value) => this.processListeners(functionName, CMIElement, value));
     }
     /**
      * Schedules a commit operation to occur after a specified delay.
@@ -4587,7 +4069,6 @@
       }
       return this.setValue("LMSSetValue", "LMSCommit", false, CMIElement, value);
     }
-<<<<<<< HEAD
     /**
      * LMSCommit function from SCORM 1.2 Spec
      *
@@ -4720,138 +4201,6 @@
           for (const item in flattened) {
             if ({}.hasOwnProperty.call(flattened, item)) {
               result.push(`${item}=${flattened[item]}`);
-=======
-    if (s === 1) return env.hasError ? Promise.reject(env.error) : Promise.resolve();
-    if (env.hasError) throw env.error;
-  }
-  return next();
-}
-
-/* harmony default export */ __webpack_exports__["default"] = ({
-  __extends,
-  __assign,
-  __rest,
-  __decorate,
-  __param,
-  __metadata,
-  __awaiter,
-  __generator,
-  __createBinding,
-  __exportStar,
-  __values,
-  __read,
-  __spread,
-  __spreadArrays,
-  __spreadArray,
-  __await,
-  __asyncGenerator,
-  __asyncDelegator,
-  __asyncValues,
-  __makeTemplateObject,
-  __importStar,
-  __importDefault,
-  __classPrivateFieldGet,
-  __classPrivateFieldSet,
-  __classPrivateFieldIn,
-  __addDisposableResource,
-  __disposeResources,
-});
-
-
-/***/ })
-
-/******/ 	});
-/************************************************************************/
-/******/ 	// The module cache
-/******/ 	var __webpack_module_cache__ = {};
-/******/ 	
-/******/ 	// The require function
-/******/ 	function __webpack_require__(moduleId) {
-/******/ 		// Check if module is in cache
-/******/ 		var cachedModule = __webpack_module_cache__[moduleId];
-/******/ 		if (cachedModule !== undefined) {
-/******/ 			return cachedModule.exports;
-/******/ 		}
-/******/ 		// Create a new module (and put it into the cache)
-/******/ 		var module = __webpack_module_cache__[moduleId] = {
-/******/ 			// no module.id needed
-/******/ 			// no module.loaded needed
-/******/ 			exports: {}
-/******/ 		};
-/******/ 	
-/******/ 		// Execute the module function
-/******/ 		__webpack_modules__[moduleId](module, module.exports, __webpack_require__);
-/******/ 	
-/******/ 		// Return the exports of the module
-/******/ 		return module.exports;
-/******/ 	}
-/******/ 	
-/************************************************************************/
-/******/ 	/* webpack/runtime/define property getters */
-/******/ 	!function() {
-/******/ 		// define getter functions for harmony exports
-/******/ 		__webpack_require__.d = function(exports, definition) {
-/******/ 			for(var key in definition) {
-/******/ 				if(__webpack_require__.o(definition, key) && !__webpack_require__.o(exports, key)) {
-/******/ 					Object.defineProperty(exports, key, { enumerable: true, get: definition[key] });
-/******/ 				}
-/******/ 			}
-/******/ 		};
-/******/ 	}();
-/******/ 	
-/******/ 	/* webpack/runtime/hasOwnProperty shorthand */
-/******/ 	!function() {
-/******/ 		__webpack_require__.o = function(obj, prop) { return Object.prototype.hasOwnProperty.call(obj, prop); }
-/******/ 	}();
-/******/ 	
-/******/ 	/* webpack/runtime/make namespace object */
-/******/ 	!function() {
-/******/ 		// define __esModule on exports
-/******/ 		__webpack_require__.r = function(exports) {
-/******/ 			if(typeof Symbol !== 'undefined' && Symbol.toStringTag) {
-/******/ 				Object.defineProperty(exports, Symbol.toStringTag, { value: 'Module' });
-/******/ 			}
-/******/ 			Object.defineProperty(exports, '__esModule', { value: true });
-/******/ 		};
-/******/ 	}();
-/******/ 	
-/************************************************************************/
-var __webpack_exports__ = {};
-__webpack_require__.r(__webpack_exports__);
-/* harmony export */ __webpack_require__.d(__webpack_exports__, {
-/* harmony export */   Scorm12API: function() { return /* binding */ Scorm12Impl; }
-/* harmony export */ });
-/* harmony import */ var tslib__WEBPACK_IMPORTED_MODULE_10__ = __webpack_require__(635);
-/* harmony import */ var _cmi_scorm12_cmi__WEBPACK_IMPORTED_MODULE_0__ = __webpack_require__(989);
-/* harmony import */ var _utilities__WEBPACK_IMPORTED_MODULE_1__ = __webpack_require__(864);
-/* harmony import */ var _constants_api_constants__WEBPACK_IMPORTED_MODULE_2__ = __webpack_require__(340);
-/* harmony import */ var _constants_error_codes__WEBPACK_IMPORTED_MODULE_3__ = __webpack_require__(797);
-/* harmony import */ var _cmi_scorm12_objectives__WEBPACK_IMPORTED_MODULE_4__ = __webpack_require__(176);
-/* harmony import */ var _cmi_scorm12_interactions__WEBPACK_IMPORTED_MODULE_5__ = __webpack_require__(833);
-/* harmony import */ var _cmi_scorm12_nav__WEBPACK_IMPORTED_MODULE_6__ = __webpack_require__(331);
-/* harmony import */ var _constants_enums__WEBPACK_IMPORTED_MODULE_7__ = __webpack_require__(56);
-/* harmony import */ var _BaseAPI__WEBPACK_IMPORTED_MODULE_8__ = __webpack_require__(429);
-/* harmony import */ var _constants_regex__WEBPACK_IMPORTED_MODULE_9__ = __webpack_require__(417);
-
-
-
-
-
-
-
-
-
-
-
-
-var Scorm12Impl = (function (_super) {
-    (0,tslib__WEBPACK_IMPORTED_MODULE_10__.__extends)(Scorm12Impl, _super);
-    function Scorm12Impl(settings) {
-        var _this = this;
-        if (settings) {
-            if (settings.mastery_override === undefined) {
-                settings.mastery_override = false;
->>>>>>> abffd9d8
             }
           }
           return result;
@@ -4943,13 +4292,5 @@
 
   return Scorm12API;
 
-<<<<<<< HEAD
 })();
-=======
-var __webpack_export_target__ = window;
-for(var __webpack_i__ in __webpack_exports__) __webpack_export_target__[__webpack_i__] = __webpack_exports__[__webpack_i__];
-if(__webpack_exports__.__esModule) Object.defineProperty(__webpack_export_target__, "__esModule", { value: true });
-/******/ })()
-;
->>>>>>> abffd9d8
 //# sourceMappingURL=scorm12.js.map