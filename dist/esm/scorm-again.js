--- conflicted
+++ resolved
@@ -1,4 +1,3 @@
-<<<<<<< HEAD
 const global_constants = {
   SCORM_TRUE: "true",
   SCORM_FALSE: "false",
@@ -65,49 +64,6 @@
     "408": {
       basicMessage: "Data Model Dependency Not Established",
       detailMessage: "Some data model elements cannot be set until another data model element was set. This error condition indicates that the prerequisite element was not set before the dependent element."
-=======
-/******/ var __webpack_modules__ = ({
-
-/***/ 916:
-/***/ (function(__unused_webpack_module, __webpack_exports__, __webpack_require__) {
-
-// ESM COMPAT FLAG
-__webpack_require__.r(__webpack_exports__);
-
-// EXPORTS
-__webpack_require__.d(__webpack_exports__, {
-  AICC: function() { return /* binding */ AICCImpl; }
-});
-
-// EXTERNAL MODULE: ./node_modules/tslib/tslib.es6.mjs
-var tslib_es6 = __webpack_require__(635);
-// EXTERNAL MODULE: ./src/Scorm12API.ts
-var Scorm12API = __webpack_require__(941);
-// EXTERNAL MODULE: ./src/cmi/scorm12/cmi.ts + 1 modules
-var cmi = __webpack_require__(989);
-// EXTERNAL MODULE: ./src/constants/api_constants.ts
-var api_constants = __webpack_require__(340);
-// EXTERNAL MODULE: ./src/cmi/common/array.ts
-var array = __webpack_require__(589);
-// EXTERNAL MODULE: ./src/exceptions.ts
-var exceptions = __webpack_require__(784);
-;// ./src/exceptions/aicc_exceptions.ts
-
-
-
-var aicc_errors = api_constants.aicc_constants.error_descriptions;
-var AICCValidationError = (function (_super) {
-    (0,tslib_es6.__extends)(AICCValidationError, _super);
-    function AICCValidationError(errorCode) {
-        var _this = this;
-        if ({}.hasOwnProperty.call(aicc_errors, String(errorCode))) {
-            _this = _super.call(this, errorCode, aicc_errors[String(errorCode)].basicMessage, aicc_errors[String(errorCode)].detailMessage) || this;
-        }
-        else {
-            _this = _super.call(this, 101, aicc_errors["101"].basicMessage, aicc_errors["101"].detailMessage) || this;
-        }
-        return _this;
->>>>>>> abffd9d8
     }
   }
 };
@@ -4109,410 +4065,8 @@
                 refObject = newChild;
               }
             }
-<<<<<<< HEAD
             idx++;
           }
-=======
-        },
-        enumerable: false,
-        configurable: true
-    });
-    AICCCMIStudentData.prototype.toJSON = function () {
-        this.jsonString = true;
-        var result = {
-            mastery_score: this.mastery_score,
-            max_time_allowed: this.max_time_allowed,
-            time_limit_action: this.time_limit_action,
-            tries: this.tries,
-            attempt_records: this.attempt_records,
-        };
-        delete this.jsonString;
-        return result;
-    };
-    return AICCCMIStudentData;
-}(student_data.CMIStudentData));
-
-
-;// ./src/cmi/aicc/paths.ts
-
-
-
-
-
-
-var CMIPaths = (function (_super) {
-    (0,tslib_es6.__extends)(CMIPaths, _super);
-    function CMIPaths() {
-        return _super.call(this, {
-            children: api_constants.aicc_constants.paths_children,
-        }) || this;
-    }
-    return CMIPaths;
-}(array.CMIArray));
-
-var CMIPathsObject = (function (_super) {
-    (0,tslib_es6.__extends)(CMIPathsObject, _super);
-    function CMIPathsObject() {
-        var _this = _super.call(this) || this;
-        _this._location_id = "";
-        _this._date = "";
-        _this._time = "";
-        _this._status = "";
-        _this._why_left = "";
-        _this._time_in_element = "";
-        return _this;
-    }
-    CMIPathsObject.prototype.reset = function () {
-        this._initialized = false;
-        this._location_id = "";
-        this._date = "";
-        this._time = "";
-        this._status = "";
-        this._why_left = "";
-        this._time_in_element = "";
-    };
-    Object.defineProperty(CMIPathsObject.prototype, "location_id", {
-        get: function () {
-            return this._location_id;
-        },
-        set: function (location_id) {
-            if (checkAICCValidFormat(location_id, regex.aicc_regex.CMIString256)) {
-                this._location_id = location_id;
-            }
-        },
-        enumerable: false,
-        configurable: true
-    });
-    Object.defineProperty(CMIPathsObject.prototype, "date", {
-        get: function () {
-            return this._date;
-        },
-        set: function (date) {
-            if (checkAICCValidFormat(date, regex.aicc_regex.CMIString256)) {
-                this._date = date;
-            }
-        },
-        enumerable: false,
-        configurable: true
-    });
-    Object.defineProperty(CMIPathsObject.prototype, "time", {
-        get: function () {
-            return this._time;
-        },
-        set: function (time) {
-            if (checkAICCValidFormat(time, regex.aicc_regex.CMITime)) {
-                this._time = time;
-            }
-        },
-        enumerable: false,
-        configurable: true
-    });
-    Object.defineProperty(CMIPathsObject.prototype, "status", {
-        get: function () {
-            return this._status;
-        },
-        set: function (status) {
-            if (checkAICCValidFormat(status, regex.aicc_regex.CMIStatus2)) {
-                this._status = status;
-            }
-        },
-        enumerable: false,
-        configurable: true
-    });
-    Object.defineProperty(CMIPathsObject.prototype, "why_left", {
-        get: function () {
-            return this._why_left;
-        },
-        set: function (why_left) {
-            if (checkAICCValidFormat(why_left, regex.aicc_regex.CMIString256)) {
-                this._why_left = why_left;
-            }
-        },
-        enumerable: false,
-        configurable: true
-    });
-    Object.defineProperty(CMIPathsObject.prototype, "time_in_element", {
-        get: function () {
-            return this._time_in_element;
-        },
-        set: function (time_in_element) {
-            if (checkAICCValidFormat(time_in_element, regex.aicc_regex.CMITime)) {
-                this._time_in_element = time_in_element;
-            }
-        },
-        enumerable: false,
-        configurable: true
-    });
-    CMIPathsObject.prototype.toJSON = function () {
-        this.jsonString = true;
-        var result = {
-            location_id: this.location_id,
-            date: this.date,
-            time: this.time,
-            status: this.status,
-            why_left: this.why_left,
-            time_in_element: this.time_in_element,
-        };
-        delete this.jsonString;
-        return result;
-    };
-    return CMIPathsObject;
-}(base_cmi.BaseCMI));
-
-
-;// ./src/cmi/aicc/cmi.ts
-
-
-
-
-
-
-
-
-var CMI = (function (_super) {
-    (0,tslib_es6.__extends)(CMI, _super);
-    function CMI(initialized) {
-        if (initialized === void 0) { initialized = false; }
-        var _this = _super.call(this, api_constants.aicc_constants.cmi_children) || this;
-        if (initialized)
-            _this.initialize();
-        _this.student_preference = new AICCStudentPreferences();
-        _this.student_data = new AICCCMIStudentData();
-        _this.student_demographics = new CMIStudentDemographics();
-        _this.evaluation = new CMIEvaluation();
-        _this.paths = new CMIPaths();
-        return _this;
-    }
-    CMI.prototype.initialize = function () {
-        var _a, _b, _c, _d, _e;
-        _super.prototype.initialize.call(this);
-        (_a = this.student_preference) === null || _a === void 0 ? void 0 : _a.initialize();
-        (_b = this.student_data) === null || _b === void 0 ? void 0 : _b.initialize();
-        (_c = this.student_demographics) === null || _c === void 0 ? void 0 : _c.initialize();
-        (_d = this.evaluation) === null || _d === void 0 ? void 0 : _d.initialize();
-        (_e = this.paths) === null || _e === void 0 ? void 0 : _e.initialize();
-    };
-    CMI.prototype.toJSON = function () {
-        this.jsonString = true;
-        var result = {
-            suspend_data: this.suspend_data,
-            launch_data: this.launch_data,
-            comments: this.comments,
-            comments_from_lms: this.comments_from_lms,
-            core: this.core,
-            objectives: this.objectives,
-            student_data: this.student_data,
-            student_preference: this.student_preference,
-            student_demographics: this.student_demographics,
-            interactions: this.interactions,
-            evaluation: this.evaluation,
-            paths: this.paths,
-        };
-        delete this.jsonString;
-        return result;
-    };
-    return CMI;
-}(cmi.CMI));
-
-
-// EXTERNAL MODULE: ./src/cmi/scorm12/nav.ts
-var nav = __webpack_require__(331);
-// EXTERNAL MODULE: ./src/utilities.ts
-var utilities = __webpack_require__(864);
-;// ./src/AICC.ts
-
-
-
-
-
-
-
-
-
-var AICCImpl = (function (_super) {
-    (0,tslib_es6.__extends)(AICCImpl, _super);
-    function AICCImpl(settings) {
-        var _this = _super.call(this, settings) || this;
-        _this.cmi = new CMI();
-        _this.nav = new nav.NAV();
-        return _this;
-    }
-    AICCImpl.prototype.getChildElement = function (CMIElement, value, foundFirstIndex) {
-        var newChild = _super.prototype.getChildElement.call(this, CMIElement, value, foundFirstIndex);
-        if (!newChild) {
-            if ((0,utilities.stringMatches)(CMIElement, "cmi\\.evaluation\\.comments\\.\\d+")) {
-                newChild = new CMIEvaluationCommentsObject();
-            }
-            else if ((0,utilities.stringMatches)(CMIElement, "cmi\\.student_data\\.tries\\.\\d+")) {
-                newChild = new CMITriesObject();
-            }
-            else if ((0,utilities.stringMatches)(CMIElement, "cmi\\.student_data\\.attempt_records\\.\\d+")) {
-                newChild = new CMIAttemptRecordsObject();
-            }
-            else if ((0,utilities.stringMatches)(CMIElement, "cmi\\.paths\\.\\d+")) {
-                newChild = new CMIPathsObject();
-            }
-        }
-        return newChild;
-    };
-    AICCImpl.prototype.replaceWithAnotherScormAPI = function (newAPI) {
-        this.cmi = newAPI.cmi;
-        this.nav = newAPI.nav;
-    };
-    return AICCImpl;
-}(Scorm12API.Scorm12API));
-
-
-
-/***/ }),
-
-/***/ 429:
-/***/ (function(__unused_webpack_module, __webpack_exports__, __webpack_require__) {
-
-// ESM COMPAT FLAG
-__webpack_require__.r(__webpack_exports__);
-
-// EXPORTS
-__webpack_require__.d(__webpack_exports__, {
-  "default": function() { return /* binding */ src_BaseAPI; }
-});
-
-// EXTERNAL MODULE: ./node_modules/tslib/tslib.es6.mjs
-var tslib_es6 = __webpack_require__(635);
-// EXTERNAL MODULE: ./src/cmi/common/array.ts
-var array = __webpack_require__(589);
-// EXTERNAL MODULE: ./src/exceptions.ts
-var exceptions = __webpack_require__(784);
-// EXTERNAL MODULE: ./src/constants/api_constants.ts
-var api_constants = __webpack_require__(340);
-// EXTERNAL MODULE: ./src/utilities.ts
-var utilities = __webpack_require__(864);
-// EXTERNAL MODULE: ./src/constants/enums.ts
-var enums = __webpack_require__(56);
-;// ./src/constants/default_settings.ts
-
-
-
-var DefaultSettings = {
-    autocommit: false,
-    autocommitSeconds: 10,
-    asyncCommit: false,
-    sendFullCommit: true,
-    lmsCommitUrl: false,
-    dataCommitFormat: "json",
-    commitRequestDataType: "application/json;charset=UTF-8",
-    autoProgress: false,
-    logLevel: enums.LogLevelEnum.ERROR,
-    selfReportSessionTime: false,
-    alwaysSendTotalTime: false,
-    renderCommonCommitFields: false,
-    strict_errors: true,
-    xhrHeaders: {},
-    xhrWithCredentials: false,
-    fetchMode: "cors",
-    responseHandler: function (response) {
-        return (0,tslib_es6.__awaiter)(this, void 0, void 0, function () {
-            var responseText, httpResult;
-            return (0,tslib_es6.__generator)(this, function (_a) {
-                switch (_a.label) {
-                    case 0:
-                        if (!(typeof response !== "undefined")) return [3, 2];
-                        return [4, response.text()];
-                    case 1:
-                        responseText = _a.sent();
-                        httpResult = null;
-                        if (responseText) {
-                            httpResult = JSON.parse(responseText);
-                        }
-                        if (httpResult === null ||
-                            !{}.hasOwnProperty.call(httpResult, "result")) {
-                            if (response.status === 200) {
-                                return [2, {
-                                        result: api_constants.global_constants.SCORM_TRUE,
-                                        errorCode: 0,
-                                    }];
-                            }
-                            else {
-                                return [2, {
-                                        result: api_constants.global_constants.SCORM_FALSE,
-                                        errorCode: 101,
-                                    }];
-                            }
-                        }
-                        else {
-                            return [2, {
-                                    result: httpResult.result,
-                                    errorCode: httpResult.errorCode
-                                        ? httpResult.errorCode
-                                        : httpResult.result === api_constants.global_constants.SCORM_TRUE
-                                            ? 0
-                                            : 101,
-                                }];
-                        }
-                        _a.label = 2;
-                    case 2: return [2, {
-                            result: api_constants.global_constants.SCORM_FALSE,
-                            errorCode: 101,
-                        }];
-                }
-            });
-        });
-    },
-    requestHandler: function (commitObject) {
-        return commitObject;
-    },
-    onLogMessage: function (messageLevel, logMessage) {
-        switch (messageLevel) {
-            case "4":
-            case 4:
-            case "ERROR":
-            case enums.LogLevelEnum.ERROR:
-                console.error(logMessage);
-                break;
-            case "3":
-            case 3:
-            case "WARN":
-            case enums.LogLevelEnum.WARN:
-                console.warn(logMessage);
-                break;
-            case "2":
-            case 2:
-            case "INFO":
-            case enums.LogLevelEnum.INFO:
-                console.info(logMessage);
-                break;
-            case "1":
-            case 1:
-            case "DEBUG":
-            case enums.LogLevelEnum.DEBUG:
-                if (console.debug) {
-                    console.debug(logMessage);
-                }
-                else {
-                    console.log(logMessage);
-                }
-                break;
-        }
-    },
-    scoItemIds: [],
-    scoItemIdValidator: false,
-    globalObjectiveIds: [],
-};
-
-;// ./src/helpers/scheduled_commit.ts
-
-var ScheduledCommit = (function () {
-    function ScheduledCommit(API, when, callback) {
-        this._cancelled = false;
-        this._API = API;
-        this._timeout = setTimeout(this.wrapper.bind(this), when);
-        this._callback = callback;
-    }
-    ScheduledCommit.prototype.cancel = function () {
-        this._cancelled = true;
-        if (this._timeout) {
-            clearTimeout(this._timeout);
->>>>>>> abffd9d8
         }
       }
     }
@@ -4760,7 +4314,7 @@
    * });
    */
   loadFromJSON(json, CMIElement = "") {
-    if ((!CMIElement || CMIElement === "") && !Object.hasOwnProperty.call(json, "cmi")) {
+    if ((!CMIElement || CMIElement === "") && !Object.hasOwnProperty.call(json, "cmi") && !Object.hasOwnProperty.call(json, "adl")) {
       CMIElement = "cmi";
     }
     this._serializationService.loadFromJSON(
@@ -7332,7 +6886,6 @@
             );
           }
         }
-<<<<<<< HEAD
       }
       this._pattern = pattern;
     }
@@ -7354,472 +6907,6 @@
     return result;
   }
 }
-=======
-        if (returnValue === api_constants.global_constants.SCORM_FALSE) {
-            this.apiLog(methodName, "There was an error setting the value for: ".concat(CMIElement, ", value of: ").concat(value), enums.LogLevelEnum.WARN);
-        }
-        return returnValue;
-    };
-    BaseAPI.prototype._commonGetCMIValue = function (methodName, scorm2004, CMIElement) {
-        if (!CMIElement || CMIElement === "") {
-            return "";
-        }
-        var structure = CMIElement.split(".");
-        var refObject = this;
-        var attribute = null;
-        var uninitializedErrorMessage = "The data model element passed to ".concat(methodName, " (").concat(CMIElement, ") has not been initialized.");
-        var invalidErrorMessage = "The data model element passed to ".concat(methodName, " (").concat(CMIElement, ") is not a valid SCORM data model element.");
-        var invalidErrorCode = scorm2004
-            ? this._error_codes.UNDEFINED_DATA_MODEL
-            : this._error_codes.GENERAL;
-        for (var idx = 0; idx < structure.length; idx++) {
-            attribute = structure[idx];
-            if (!scorm2004) {
-                if (idx === structure.length - 1) {
-                    if (!this._checkObjectHasProperty(refObject, attribute)) {
-                        this.throwSCORMError(invalidErrorCode, invalidErrorMessage);
-                        return;
-                    }
-                }
-            }
-            else {
-                if (String(attribute).substring(0, 8) === "{target=" &&
-                    typeof refObject._isTargetValid == "function") {
-                    var target = String(attribute).substring(8, String(attribute).length - 9);
-                    return refObject._isTargetValid(target);
-                }
-                else if (!this._checkObjectHasProperty(refObject, attribute)) {
-                    this.throwSCORMError(invalidErrorCode, invalidErrorMessage);
-                    return;
-                }
-            }
-            refObject = refObject[attribute];
-            if (refObject === undefined) {
-                this.throwSCORMError(invalidErrorCode, invalidErrorMessage);
-                break;
-            }
-            if (refObject instanceof array.CMIArray) {
-                var index = parseInt(structure[idx + 1], 10);
-                if (!isNaN(index)) {
-                    var item = refObject.childArray[index];
-                    if (item) {
-                        refObject = item;
-                    }
-                    else {
-                        this.throwSCORMError(this._error_codes.VALUE_NOT_INITIALIZED, uninitializedErrorMessage);
-                        break;
-                    }
-                    idx++;
-                }
-            }
-        }
-        if (refObject === null || refObject === undefined) {
-            if (!scorm2004) {
-                if (attribute === "_children") {
-                    this.throwSCORMError(this._error_codes.CHILDREN_ERROR);
-                }
-                else if (attribute === "_count") {
-                    this.throwSCORMError(this._error_codes.COUNT_ERROR);
-                }
-            }
-        }
-        else {
-            return refObject;
-        }
-    };
-    BaseAPI.prototype.isInitialized = function () {
-        return this.currentState === api_constants.global_constants.STATE_INITIALIZED;
-    };
-    BaseAPI.prototype.isNotInitialized = function () {
-        return this.currentState === api_constants.global_constants.STATE_NOT_INITIALIZED;
-    };
-    BaseAPI.prototype.isTerminated = function () {
-        return this.currentState === api_constants.global_constants.STATE_TERMINATED;
-    };
-    BaseAPI.prototype.on = function (listenerName, callback) {
-        if (!callback)
-            return;
-        var listenerFunctions = listenerName.split(" ");
-        for (var i = 0; i < listenerFunctions.length; i++) {
-            var listenerSplit = listenerFunctions[i].split(".");
-            if (listenerSplit.length === 0)
-                return;
-            var functionName = listenerSplit[0];
-            var CMIElement = null;
-            if (listenerSplit.length > 1) {
-                CMIElement = listenerName.replace(functionName + ".", "");
-            }
-            this.listenerArray.push({
-                functionName: functionName,
-                CMIElement: CMIElement,
-                callback: callback,
-            });
-            this.apiLog("on", "Added event listener: ".concat(this.listenerArray.length), enums.LogLevelEnum.INFO, functionName);
-        }
-    };
-    BaseAPI.prototype.off = function (listenerName, callback) {
-        if (!callback)
-            return;
-        var listenerFunctions = listenerName.split(" ");
-        var _loop_1 = function (i) {
-            var listenerSplit = listenerFunctions[i].split(".");
-            if (listenerSplit.length === 0)
-                return { value: void 0 };
-            var functionName = listenerSplit[0];
-            var CMIElement = null;
-            if (listenerSplit.length > 1) {
-                CMIElement = listenerName.replace(functionName + ".", "");
-            }
-            var removeIndex = this_1.listenerArray.findIndex(function (obj) {
-                return obj.functionName === functionName &&
-                    obj.CMIElement === CMIElement &&
-                    obj.callback === callback;
-            });
-            if (removeIndex !== -1) {
-                this_1.listenerArray.splice(removeIndex, 1);
-                this_1.apiLog("off", "Removed event listener: ".concat(this_1.listenerArray.length), enums.LogLevelEnum.INFO, functionName);
-            }
-        };
-        var this_1 = this;
-        for (var i = 0; i < listenerFunctions.length; i++) {
-            var state_1 = _loop_1(i);
-            if (typeof state_1 === "object")
-                return state_1.value;
-        }
-    };
-    BaseAPI.prototype.clear = function (listenerName) {
-        var listenerFunctions = listenerName.split(" ");
-        var _loop_2 = function (i) {
-            var listenerSplit = listenerFunctions[i].split(".");
-            if (listenerSplit.length === 0)
-                return { value: void 0 };
-            var functionName = listenerSplit[0];
-            var CMIElement = null;
-            if (listenerSplit.length > 1) {
-                CMIElement = listenerName.replace(functionName + ".", "");
-            }
-            this_2.listenerArray = this_2.listenerArray.filter(function (obj) {
-                return obj.functionName !== functionName && obj.CMIElement !== CMIElement;
-            });
-        };
-        var this_2 = this;
-        for (var i = 0; i < listenerFunctions.length; i++) {
-            var state_2 = _loop_2(i);
-            if (typeof state_2 === "object")
-                return state_2.value;
-        }
-    };
-    BaseAPI.prototype.processListeners = function (functionName, CMIElement, value) {
-        this.apiLog(functionName, value, enums.LogLevelEnum.INFO, CMIElement);
-        for (var i = 0; i < this.listenerArray.length; i++) {
-            var listener = this.listenerArray[i];
-            var functionsMatch = listener.functionName === functionName;
-            var listenerHasCMIElement = !!listener.CMIElement;
-            var CMIElementsMatch = false;
-            if (CMIElement &&
-                listener.CMIElement &&
-                listener.CMIElement.substring(listener.CMIElement.length - 1) === "*") {
-                CMIElementsMatch =
-                    CMIElement.indexOf(listener.CMIElement.substring(0, listener.CMIElement.length - 1)) === 0;
-            }
-            else {
-                CMIElementsMatch = listener.CMIElement === CMIElement;
-            }
-            if (functionsMatch && (!listenerHasCMIElement || CMIElementsMatch)) {
-                this.apiLog("processListeners", "Processing listener: ".concat(listener.functionName), enums.LogLevelEnum.INFO, CMIElement);
-                listener.callback(CMIElement, value);
-            }
-        }
-    };
-    BaseAPI.prototype.throwSCORMError = function (errorNumber, message) {
-        if (!message) {
-            message = this.getLmsErrorMessageDetails(errorNumber);
-        }
-        this.apiLog("throwSCORMError", errorNumber + ": " + message, enums.LogLevelEnum.ERROR);
-        this.lastErrorCode = String(errorNumber);
-    };
-    BaseAPI.prototype.clearSCORMError = function (success) {
-        if (success !== undefined && success !== api_constants.global_constants.SCORM_FALSE) {
-            this.lastErrorCode = "0";
-        }
-    };
-    BaseAPI.prototype.loadFromFlattenedJSON = function (json, CMIElement) {
-        var _this = this;
-        if (!CMIElement) {
-            CMIElement = "";
-        }
-        if (!this.isNotInitialized()) {
-            console.error("loadFromFlattenedJSON can only be called before the call to lmsInitialize.");
-            return;
-        }
-        function testPattern(a, c, a_pattern) {
-            var a_match = a.match(a_pattern);
-            var c_match;
-            if (a_match !== null && (c_match = c.match(a_pattern)) !== null) {
-                var a_num = Number(a_match[2]);
-                var c_num = Number(c_match[2]);
-                if (a_num === c_num) {
-                    if (a_match[3] === "id") {
-                        return -1;
-                    }
-                    else if (a_match[3] === "type") {
-                        if (c_match[3] === "id") {
-                            return 1;
-                        }
-                        else {
-                            return -1;
-                        }
-                    }
-                    else {
-                        return 1;
-                    }
-                }
-                return a_num - c_num;
-            }
-            return null;
-        }
-        var int_pattern = /^(cmi\.interactions\.)(\d+)\.(.*)$/;
-        var obj_pattern = /^(cmi\.objectives\.)(\d+)\.(.*)$/;
-        var result = Object.keys(json).map(function (key) {
-            return [String(key), json[key]];
-        });
-        result.sort(function (_a, _c) {
-            var a = _a[0], _b = _a[1];
-            var c = _c[0], _d = _c[1];
-            var test;
-            if ((test = testPattern(a, c, int_pattern)) !== null) {
-                return test;
-            }
-            if ((test = testPattern(a, c, obj_pattern)) !== null) {
-                return test;
-            }
-            if (a < c) {
-                return -1;
-            }
-            if (a > c) {
-                return 1;
-            }
-            return 0;
-        });
-        var obj;
-        result.forEach(function (element) {
-            obj = {};
-            obj[element[0]] = element[1];
-            _this.loadFromJSON((0,utilities.unflatten)(obj), CMIElement);
-        });
-    };
-    BaseAPI.prototype.loadFromJSON = function (json, CMIElement) {
-        if (CMIElement === void 0) { CMIElement = ""; }
-        if ((!CMIElement || CMIElement === "") &&
-            !Object.hasOwnProperty.call(json, "cmi") &&
-            !Object.hasOwnProperty.call(json, "adl")) {
-            CMIElement = "cmi";
-        }
-        if (!this.isNotInitialized()) {
-            console.error("loadFromJSON can only be called before the call to lmsInitialize.");
-            return;
-        }
-        CMIElement = CMIElement !== undefined ? CMIElement : "cmi";
-        this.startingData = json;
-        for (var key in json) {
-            if ({}.hasOwnProperty.call(json, key) && json[key]) {
-                var currentCMIElement = (CMIElement ? CMIElement + "." : "") + key;
-                var value = json[key];
-                if (value["childArray"]) {
-                    for (var i = 0; i < value["childArray"].length; i++) {
-                        this.loadFromJSON(value["childArray"][i], currentCMIElement + "." + i);
-                    }
-                }
-                else if (value.constructor === Object) {
-                    this.loadFromJSON(value, currentCMIElement);
-                }
-                else {
-                    this.setCMIValue(currentCMIElement, value);
-                }
-            }
-        }
-    };
-    BaseAPI.prototype.renderCMIToJSONString = function () {
-        var cmi = this.cmi;
-        if (this.settings.sendFullCommit) {
-            return JSON.stringify({ cmi: cmi });
-        }
-        return JSON.stringify({ cmi: cmi }, function (k, v) { return (v === undefined ? null : v); }, 2);
-    };
-    BaseAPI.prototype.renderCMIToJSONObject = function () {
-        return JSON.parse(this.renderCMIToJSONString());
-    };
-    BaseAPI.prototype.processHttpRequest = function (url_1, params_1) {
-        return (0,tslib_es6.__awaiter)(this, arguments, void 0, function (url, params, immediate) {
-            var api, genericError, process;
-            var _this = this;
-            if (immediate === void 0) { immediate = false; }
-            return (0,tslib_es6.__generator)(this, function (_a) {
-                switch (_a.label) {
-                    case 0:
-                        api = this;
-                        genericError = {
-                            result: api_constants.global_constants.SCORM_FALSE,
-                            errorCode: this.error_codes.GENERAL,
-                        };
-                        if (immediate) {
-                            this.performFetch(url, params).then(function (response) { return (0,tslib_es6.__awaiter)(_this, void 0, void 0, function () {
-                                return (0,tslib_es6.__generator)(this, function (_a) {
-                                    switch (_a.label) {
-                                        case 0: return [4, this.transformResponse(response)];
-                                        case 1:
-                                            _a.sent();
-                                            return [2];
-                                    }
-                                });
-                            }); });
-                            return [2, {
-                                    result: api_constants.global_constants.SCORM_TRUE,
-                                    errorCode: 0,
-                                }];
-                        }
-                        process = function (url, params, settings) { return (0,tslib_es6.__awaiter)(_this, void 0, void 0, function () {
-                            var response, e_1;
-                            return (0,tslib_es6.__generator)(this, function (_a) {
-                                switch (_a.label) {
-                                    case 0:
-                                        _a.trys.push([0, 2, , 3]);
-                                        params = settings.requestHandler(params);
-                                        return [4, this.performFetch(url, params)];
-                                    case 1:
-                                        response = _a.sent();
-                                        return [2, this.transformResponse(response)];
-                                    case 2:
-                                        e_1 = _a.sent();
-                                        this.apiLog("processHttpRequest", e_1, enums.LogLevelEnum.ERROR);
-                                        api.processListeners("CommitError");
-                                        return [2, genericError];
-                                    case 3: return [2];
-                                }
-                            });
-                        }); };
-                        return [4, process(url, params, this.settings)];
-                    case 1: return [2, _a.sent()];
-                }
-            });
-        });
-    };
-    BaseAPI.prototype.scheduleCommit = function (when, callback) {
-        if (!this._timeout) {
-            this._timeout = new ScheduledCommit(this, when, callback);
-            this.apiLog("scheduleCommit", "scheduled", enums.LogLevelEnum.DEBUG, "");
-        }
-    };
-    BaseAPI.prototype.clearScheduledCommit = function () {
-        if (this._timeout) {
-            this._timeout.cancel();
-            this._timeout = undefined;
-            this.apiLog("clearScheduledCommit", "cleared", enums.LogLevelEnum.DEBUG, "");
-        }
-    };
-    BaseAPI.prototype._checkObjectHasProperty = function (refObject, attribute) {
-        return (Object.hasOwnProperty.call(refObject, attribute) ||
-            Object.getOwnPropertyDescriptor(Object.getPrototypeOf(refObject), attribute) != null ||
-            attribute in refObject);
-    };
-    BaseAPI.prototype.handleValueAccessException = function (e, returnValue) {
-        if (e instanceof exceptions.ValidationError) {
-            this.lastErrorCode = String(e.errorCode);
-            returnValue = api_constants.global_constants.SCORM_FALSE;
-        }
-        else {
-            if (e instanceof Error && e.message) {
-                console.error(e.message);
-            }
-            else {
-                console.error(e);
-            }
-            this.throwSCORMError(this._error_codes.GENERAL);
-        }
-        return returnValue;
-    };
-    BaseAPI.prototype.getCommitObject = function (terminateCommit) {
-        var shouldTerminateCommit = terminateCommit || this.settings.alwaysSendTotalTime;
-        var commitObject = this.settings.renderCommonCommitFields
-            ? this.renderCommitObject(shouldTerminateCommit)
-            : this.renderCommitCMI(shouldTerminateCommit);
-        if ([enums.LogLevelEnum.DEBUG, "1", 1, "DEBUG"].includes(this.apiLogLevel)) {
-            console.debug("Commit (terminated: " + (terminateCommit ? "yes" : "no") + "): ");
-            console.debug(commitObject);
-        }
-        return commitObject;
-    };
-    BaseAPI.prototype.performFetch = function (url, params) {
-        return (0,tslib_es6.__awaiter)(this, void 0, void 0, function () {
-            return (0,tslib_es6.__generator)(this, function (_a) {
-                return [2, fetch(url, {
-                        method: "POST",
-                        mode: this.settings.fetchMode,
-                        body: params instanceof Array ? params.join("&") : JSON.stringify(params),
-                        headers: (0,tslib_es6.__assign)((0,tslib_es6.__assign)({}, this.settings.xhrHeaders), { "Content-Type": this.settings.commitRequestDataType }),
-                        credentials: this.settings.xhrWithCredentials ? "include" : undefined,
-                        keepalive: true,
-                    })];
-            });
-        });
-    };
-    BaseAPI.prototype.transformResponse = function (response) {
-        return (0,tslib_es6.__awaiter)(this, void 0, void 0, function () {
-            var result, _a;
-            return (0,tslib_es6.__generator)(this, function (_c) {
-                switch (_c.label) {
-                    case 0:
-                        if (!(typeof this.settings.responseHandler === "function")) return [3, 2];
-                        return [4, this.settings.responseHandler(response)];
-                    case 1:
-                        _a = _c.sent();
-                        return [3, 4];
-                    case 2: return [4, response.json()];
-                    case 3:
-                        _a = _c.sent();
-                        _c.label = 4;
-                    case 4:
-                        result = _a;
-                        if (response.status >= 200 &&
-                            response.status <= 299 &&
-                            (result.result === true || result.result === api_constants.global_constants.SCORM_TRUE)) {
-                            this.processListeners("CommitSuccess");
-                        }
-                        else {
-                            this.processListeners("CommitError");
-                        }
-                        return [2, result];
-                }
-            });
-        });
-    };
-    return BaseAPI;
-}());
-/* harmony default export */ var src_BaseAPI = (BaseAPI);
-
-
-/***/ }),
-
-/***/ 941:
-/***/ (function(__unused_webpack_module, __webpack_exports__, __webpack_require__) {
-
-__webpack_require__.r(__webpack_exports__);
-/* harmony export */ __webpack_require__.d(__webpack_exports__, {
-/* harmony export */   Scorm12API: function() { return /* binding */ Scorm12Impl; }
-/* harmony export */ });
-/* harmony import */ var tslib__WEBPACK_IMPORTED_MODULE_10__ = __webpack_require__(635);
-/* harmony import */ var _cmi_scorm12_cmi__WEBPACK_IMPORTED_MODULE_0__ = __webpack_require__(989);
-/* harmony import */ var _utilities__WEBPACK_IMPORTED_MODULE_1__ = __webpack_require__(864);
-/* harmony import */ var _constants_api_constants__WEBPACK_IMPORTED_MODULE_2__ = __webpack_require__(340);
-/* harmony import */ var _constants_error_codes__WEBPACK_IMPORTED_MODULE_3__ = __webpack_require__(797);
-/* harmony import */ var _cmi_scorm12_objectives__WEBPACK_IMPORTED_MODULE_4__ = __webpack_require__(176);
-/* harmony import */ var _cmi_scorm12_interactions__WEBPACK_IMPORTED_MODULE_5__ = __webpack_require__(833);
-/* harmony import */ var _cmi_scorm12_nav__WEBPACK_IMPORTED_MODULE_6__ = __webpack_require__(331);
-/* harmony import */ var _constants_enums__WEBPACK_IMPORTED_MODULE_7__ = __webpack_require__(56);
-/* harmony import */ var _BaseAPI__WEBPACK_IMPORTED_MODULE_8__ = __webpack_require__(429);
-/* harmony import */ var _constants_regex__WEBPACK_IMPORTED_MODULE_9__ = __webpack_require__(417);
-
->>>>>>> abffd9d8
 
 class Scorm2004CMIScore extends CMIScore {
   /**
@@ -8809,7 +7896,6 @@
   }
 }
 
-<<<<<<< HEAD
 class CMI extends BaseRootCMI {
   /**
    * Constructor for the SCORM 2004 cmi object
@@ -9228,310 +8314,6 @@
     return result;
   }
 }
-=======
-var Scorm12Impl = (function (_super) {
-    (0,tslib__WEBPACK_IMPORTED_MODULE_10__.__extends)(Scorm12Impl, _super);
-    function Scorm12Impl(settings) {
-        var _this = this;
-        if (settings) {
-            if (settings.mastery_override === undefined) {
-                settings.mastery_override = false;
-            }
-        }
-        _this = _super.call(this, _constants_error_codes__WEBPACK_IMPORTED_MODULE_3__.scorm12_errors, settings) || this;
-        _this.statusSetByModule = false;
-        _this.cmi = new _cmi_scorm12_cmi__WEBPACK_IMPORTED_MODULE_0__.CMI();
-        _this.nav = new _cmi_scorm12_nav__WEBPACK_IMPORTED_MODULE_6__.NAV();
-        _this.LMSInitialize = _this.lmsInitialize;
-        _this.LMSFinish = _this.lmsFinish;
-        _this.LMSGetValue = _this.lmsGetValue;
-        _this.LMSSetValue = _this.lmsSetValue;
-        _this.LMSCommit = _this.lmsCommit;
-        _this.LMSGetLastError = _this.lmsGetLastError;
-        _this.LMSGetErrorString = _this.lmsGetErrorString;
-        _this.LMSGetDiagnostic = _this.lmsGetDiagnostic;
-        return _this;
-    }
-    Scorm12Impl.prototype.reset = function (settings) {
-        var _a, _b;
-        this.commonReset(settings);
-        (_a = this.cmi) === null || _a === void 0 ? void 0 : _a.reset();
-        (_b = this.nav) === null || _b === void 0 ? void 0 : _b.reset();
-    };
-    Scorm12Impl.prototype.lmsInitialize = function () {
-        this.cmi.initialize();
-        if (this.cmi.core.lesson_status) {
-            this.statusSetByModule = true;
-        }
-        else {
-            this.cmi.core.lesson_status = "not attempted";
-        }
-        return this.initialize("LMSInitialize", "LMS was already initialized!", "LMS is already finished!");
-    };
-    Scorm12Impl.prototype.lmsFinish = function () {
-        var _this = this;
-        (function () { return (0,tslib__WEBPACK_IMPORTED_MODULE_10__.__awaiter)(_this, void 0, void 0, function () {
-            return (0,tslib__WEBPACK_IMPORTED_MODULE_10__.__generator)(this, function (_a) {
-                switch (_a.label) {
-                    case 0: return [4, this.internalFinish()];
-                    case 1:
-                        _a.sent();
-                        return [2];
-                }
-            });
-        }); })();
-        return _constants_api_constants__WEBPACK_IMPORTED_MODULE_2__.global_constants.SCORM_TRUE;
-    };
-    Scorm12Impl.prototype.internalFinish = function () {
-        return (0,tslib__WEBPACK_IMPORTED_MODULE_10__.__awaiter)(this, void 0, void 0, function () {
-            var result;
-            return (0,tslib__WEBPACK_IMPORTED_MODULE_10__.__generator)(this, function (_a) {
-                switch (_a.label) {
-                    case 0: return [4, this.terminate("LMSFinish", true)];
-                    case 1:
-                        result = _a.sent();
-                        if (result === _constants_api_constants__WEBPACK_IMPORTED_MODULE_2__.global_constants.SCORM_TRUE) {
-                            if (this.nav.event !== "") {
-                                if (this.nav.event === "continue") {
-                                    this.processListeners("SequenceNext");
-                                }
-                                else {
-                                    this.processListeners("SequencePrevious");
-                                }
-                            }
-                            else if (this.settings.autoProgress) {
-                                this.processListeners("SequenceNext");
-                            }
-                        }
-                        return [2, result];
-                }
-            });
-        });
-    };
-    Scorm12Impl.prototype.lmsGetValue = function (CMIElement) {
-        return this.getValue("LMSGetValue", false, CMIElement);
-    };
-    Scorm12Impl.prototype.lmsSetValue = function (CMIElement, value) {
-        if (CMIElement === "cmi.core.lesson_status") {
-            this.statusSetByModule = true;
-        }
-        return this.setValue("LMSSetValue", "LMSCommit", false, CMIElement, value);
-    };
-    Scorm12Impl.prototype.lmsCommit = function () {
-        var _this = this;
-        if (this.settings.asyncCommit) {
-            this.scheduleCommit(500, "LMSCommit");
-        }
-        else {
-            (function () { return (0,tslib__WEBPACK_IMPORTED_MODULE_10__.__awaiter)(_this, void 0, void 0, function () {
-                return (0,tslib__WEBPACK_IMPORTED_MODULE_10__.__generator)(this, function (_a) {
-                    switch (_a.label) {
-                        case 0: return [4, this.commit("LMSCommit", false)];
-                        case 1:
-                            _a.sent();
-                            return [2];
-                    }
-                });
-            }); })();
-        }
-        return _constants_api_constants__WEBPACK_IMPORTED_MODULE_2__.global_constants.SCORM_TRUE;
-    };
-    Scorm12Impl.prototype.lmsGetLastError = function () {
-        return this.getLastError("LMSGetLastError");
-    };
-    Scorm12Impl.prototype.lmsGetErrorString = function (CMIErrorCode) {
-        return this.getErrorString("LMSGetErrorString", CMIErrorCode);
-    };
-    Scorm12Impl.prototype.lmsGetDiagnostic = function (CMIErrorCode) {
-        return this.getDiagnostic("LMSGetDiagnostic", CMIErrorCode);
-    };
-    Scorm12Impl.prototype.setCMIValue = function (CMIElement, value) {
-        return this._commonSetCMIValue("LMSSetValue", false, CMIElement, value);
-    };
-    Scorm12Impl.prototype.getCMIValue = function (CMIElement) {
-        return this._commonGetCMIValue("getCMIValue", false, CMIElement);
-    };
-    Scorm12Impl.prototype.getChildElement = function (CMIElement, _value, foundFirstIndex) {
-        if ((0,_utilities__WEBPACK_IMPORTED_MODULE_1__.stringMatches)(CMIElement, "cmi\\.objectives\\.\\d+")) {
-            return new _cmi_scorm12_objectives__WEBPACK_IMPORTED_MODULE_4__.CMIObjectivesObject();
-        }
-        else if (foundFirstIndex &&
-            (0,_utilities__WEBPACK_IMPORTED_MODULE_1__.stringMatches)(CMIElement, "cmi\\.interactions\\.\\d+\\.correct_responses\\.\\d+")) {
-            return new _cmi_scorm12_interactions__WEBPACK_IMPORTED_MODULE_5__.CMIInteractionsCorrectResponsesObject();
-        }
-        else if (foundFirstIndex &&
-            (0,_utilities__WEBPACK_IMPORTED_MODULE_1__.stringMatches)(CMIElement, "cmi\\.interactions\\.\\d+\\.objectives\\.\\d+")) {
-            return new _cmi_scorm12_interactions__WEBPACK_IMPORTED_MODULE_5__.CMIInteractionsObjectivesObject();
-        }
-        else if (!foundFirstIndex &&
-            (0,_utilities__WEBPACK_IMPORTED_MODULE_1__.stringMatches)(CMIElement, "cmi\\.interactions\\.\\d+")) {
-            return new _cmi_scorm12_interactions__WEBPACK_IMPORTED_MODULE_5__.CMIInteractionsObject();
-        }
-        return null;
-    };
-    Scorm12Impl.prototype.validateCorrectResponse = function (_CMIElement, _value) {
-    };
-    Scorm12Impl.prototype.getLmsErrorMessageDetails = function (errorNumber, detail) {
-        var basicMessage = "No Error";
-        var detailMessage = "No Error";
-        errorNumber = String(errorNumber);
-        if (_constants_api_constants__WEBPACK_IMPORTED_MODULE_2__.scorm12_constants.error_descriptions[errorNumber]) {
-            basicMessage =
-                _constants_api_constants__WEBPACK_IMPORTED_MODULE_2__.scorm12_constants.error_descriptions[errorNumber].basicMessage;
-            detailMessage =
-                _constants_api_constants__WEBPACK_IMPORTED_MODULE_2__.scorm12_constants.error_descriptions[errorNumber].detailMessage;
-        }
-        return detail ? detailMessage : basicMessage;
-    };
-    Scorm12Impl.prototype.replaceWithAnotherScormAPI = function (newAPI) {
-        this.cmi = newAPI.cmi;
-    };
-    Scorm12Impl.prototype.renderCommitCMI = function (terminateCommit) {
-        var cmiExport = this.renderCMIToJSONObject();
-        if (terminateCommit) {
-            cmiExport.cmi.core.total_time = this.cmi.getCurrentTotalTime();
-        }
-        var result = [];
-        var flattened = _utilities__WEBPACK_IMPORTED_MODULE_1__.flatten(cmiExport);
-        switch (this.settings.dataCommitFormat) {
-            case "flattened":
-                return _utilities__WEBPACK_IMPORTED_MODULE_1__.flatten(cmiExport);
-            case "params":
-                for (var item in flattened) {
-                    if ({}.hasOwnProperty.call(flattened, item)) {
-                        result.push("".concat(item, "=").concat(flattened[item]));
-                    }
-                }
-                return result;
-            case "json":
-            default:
-                return cmiExport;
-        }
-    };
-    Scorm12Impl.prototype.renderCommitObject = function (terminateCommit) {
-        var cmiExport = this.renderCommitCMI(terminateCommit);
-        var totalTimeHHMMSS = this.cmi.getCurrentTotalTime();
-        var totalTimeSeconds = _utilities__WEBPACK_IMPORTED_MODULE_1__.getTimeAsSeconds(totalTimeHHMMSS, _constants_regex__WEBPACK_IMPORTED_MODULE_9__.scorm12_regex.CMITimespan);
-        var lessonStatus = this.cmi.core.lesson_status;
-        var completionStatus = _constants_enums__WEBPACK_IMPORTED_MODULE_7__.CompletionStatus.unknown;
-        var successStatus = _constants_enums__WEBPACK_IMPORTED_MODULE_7__.SuccessStatus.unknown;
-        if (lessonStatus) {
-            completionStatus =
-                lessonStatus === "completed" || lessonStatus === "passed"
-                    ? _constants_enums__WEBPACK_IMPORTED_MODULE_7__.CompletionStatus.completed
-                    : _constants_enums__WEBPACK_IMPORTED_MODULE_7__.CompletionStatus.incomplete;
-            if (lessonStatus === "passed") {
-                successStatus = _constants_enums__WEBPACK_IMPORTED_MODULE_7__.SuccessStatus.passed;
-            }
-            else if (lessonStatus === "failed") {
-                successStatus = _constants_enums__WEBPACK_IMPORTED_MODULE_7__.SuccessStatus.failed;
-            }
-        }
-        var score = this.cmi.core.score;
-        var scoreObject = null;
-        if (score) {
-            scoreObject = {};
-            if (!Number.isNaN(Number.parseFloat(score.raw))) {
-                scoreObject.raw = Number.parseFloat(score.raw);
-            }
-            if (!Number.isNaN(Number.parseFloat(score.min))) {
-                scoreObject.min = Number.parseFloat(score.min);
-            }
-            if (!Number.isNaN(Number.parseFloat(score.max))) {
-                scoreObject.max = Number.parseFloat(score.max);
-            }
-        }
-        var commitObject = {
-            successStatus: successStatus,
-            completionStatus: completionStatus,
-            runtimeData: cmiExport,
-            totalTimeSeconds: totalTimeSeconds,
-        };
-        if (scoreObject) {
-            commitObject.score = scoreObject;
-        }
-        return commitObject;
-    };
-    Scorm12Impl.prototype.storeData = function (terminateCommit) {
-        return (0,tslib__WEBPACK_IMPORTED_MODULE_10__.__awaiter)(this, void 0, void 0, function () {
-            var originalStatus, commitObject;
-            var _a, _b, _c;
-            return (0,tslib__WEBPACK_IMPORTED_MODULE_10__.__generator)(this, function (_d) {
-                switch (_d.label) {
-                    case 0:
-                        if (terminateCommit) {
-                            originalStatus = this.cmi.core.lesson_status;
-                            if (!this.cmi.core.lesson_status ||
-                                (!this.statusSetByModule &&
-                                    this.cmi.core.lesson_status === "not attempted")) {
-                                this.cmi.core.lesson_status = "completed";
-                            }
-                            if (this.cmi.core.lesson_mode === "normal") {
-                                if (this.cmi.core.credit === "credit") {
-                                    if (this.settings.mastery_override &&
-                                        this.cmi.student_data.mastery_score !== "" &&
-                                        this.cmi.core.score.raw !== "") {
-                                        this.cmi.core.lesson_status =
-                                            parseFloat(this.cmi.core.score.raw) >=
-                                                parseFloat(this.cmi.student_data.mastery_score)
-                                                ? "passed"
-                                                : "failed";
-                                    }
-                                }
-                            }
-                            else if (this.cmi.core.lesson_mode === "browse") {
-                                if ((((_c = (_b = (_a = this.startingData) === null || _a === void 0 ? void 0 : _a.cmi) === null || _b === void 0 ? void 0 : _b.core) === null || _c === void 0 ? void 0 : _c.lesson_status) || "") === "" &&
-                                    originalStatus === "not attempted") {
-                                    this.cmi.core.lesson_status = "browsed";
-                                }
-                            }
-                        }
-                        commitObject = this.getCommitObject(terminateCommit);
-                        if (!(typeof this.settings.lmsCommitUrl === "string")) return [3, 2];
-                        return [4, this.processHttpRequest(this.settings.lmsCommitUrl, commitObject, terminateCommit)];
-                    case 1: return [2, _d.sent()];
-                    case 2: return [2, {
-                            result: _constants_api_constants__WEBPACK_IMPORTED_MODULE_2__.global_constants.SCORM_TRUE,
-                            errorCode: 0,
-                        }];
-                }
-            });
-        });
-    };
-    return Scorm12Impl;
-}(_BaseAPI__WEBPACK_IMPORTED_MODULE_8__["default"]));
-
-
-
-/***/ }),
-
-/***/ 809:
-/***/ (function(__unused_webpack_module, __webpack_exports__, __webpack_require__) {
-
-// ESM COMPAT FLAG
-__webpack_require__.r(__webpack_exports__);
-
-// EXPORTS
-__webpack_require__.d(__webpack_exports__, {
-  Scorm2004API: function() { return /* binding */ Scorm2004Impl; }
-});
-
-// EXTERNAL MODULE: ./node_modules/tslib/tslib.es6.mjs
-var tslib_es6 = __webpack_require__(635);
-// EXTERNAL MODULE: ./src/BaseAPI.ts + 2 modules
-var BaseAPI = __webpack_require__(429);
-// EXTERNAL MODULE: ./src/constants/api_constants.ts
-var api_constants = __webpack_require__(340);
-// EXTERNAL MODULE: ./src/constants/regex.ts
-var regex = __webpack_require__(417);
-// EXTERNAL MODULE: ./src/constants/error_codes.ts
-var error_codes = __webpack_require__(797);
-// EXTERNAL MODULE: ./src/exceptions.ts
-var exceptions = __webpack_require__(784);
-;// ./src/exceptions/scorm2004_exceptions.ts
-
-
->>>>>>> abffd9d8
 
 class ADL extends BaseCMI {
   /**
@@ -13137,117 +11919,5 @@
   }
 }
 
-<<<<<<< HEAD
 export { AICC, Scorm12API, Scorm2004API };
-=======
-/* harmony default export */ __webpack_exports__["default"] = ({
-  __extends,
-  __assign,
-  __rest,
-  __decorate,
-  __param,
-  __metadata,
-  __awaiter,
-  __generator,
-  __createBinding,
-  __exportStar,
-  __values,
-  __read,
-  __spread,
-  __spreadArrays,
-  __spreadArray,
-  __await,
-  __asyncGenerator,
-  __asyncDelegator,
-  __asyncValues,
-  __makeTemplateObject,
-  __importStar,
-  __importDefault,
-  __classPrivateFieldGet,
-  __classPrivateFieldSet,
-  __classPrivateFieldIn,
-  __addDisposableResource,
-  __disposeResources,
-});
-
-
-/***/ })
-
-/******/ });
-/************************************************************************/
-/******/ // The module cache
-/******/ var __webpack_module_cache__ = {};
-/******/ 
-/******/ // The require function
-/******/ function __webpack_require__(moduleId) {
-/******/ 	// Check if module is in cache
-/******/ 	var cachedModule = __webpack_module_cache__[moduleId];
-/******/ 	if (cachedModule !== undefined) {
-/******/ 		return cachedModule.exports;
-/******/ 	}
-/******/ 	// Create a new module (and put it into the cache)
-/******/ 	var module = __webpack_module_cache__[moduleId] = {
-/******/ 		// no module.id needed
-/******/ 		// no module.loaded needed
-/******/ 		exports: {}
-/******/ 	};
-/******/ 
-/******/ 	// Execute the module function
-/******/ 	__webpack_modules__[moduleId](module, module.exports, __webpack_require__);
-/******/ 
-/******/ 	// Return the exports of the module
-/******/ 	return module.exports;
-/******/ }
-/******/ 
-/************************************************************************/
-/******/ /* webpack/runtime/define property getters */
-/******/ !function() {
-/******/ 	// define getter functions for harmony exports
-/******/ 	__webpack_require__.d = function(exports, definition) {
-/******/ 		for(var key in definition) {
-/******/ 			if(__webpack_require__.o(definition, key) && !__webpack_require__.o(exports, key)) {
-/******/ 				Object.defineProperty(exports, key, { enumerable: true, get: definition[key] });
-/******/ 			}
-/******/ 		}
-/******/ 	};
-/******/ }();
-/******/ 
-/******/ /* webpack/runtime/hasOwnProperty shorthand */
-/******/ !function() {
-/******/ 	__webpack_require__.o = function(obj, prop) { return Object.prototype.hasOwnProperty.call(obj, prop); }
-/******/ }();
-/******/ 
-/******/ /* webpack/runtime/make namespace object */
-/******/ !function() {
-/******/ 	// define __esModule on exports
-/******/ 	__webpack_require__.r = function(exports) {
-/******/ 		if(typeof Symbol !== 'undefined' && Symbol.toStringTag) {
-/******/ 			Object.defineProperty(exports, Symbol.toStringTag, { value: 'Module' });
-/******/ 		}
-/******/ 		Object.defineProperty(exports, '__esModule', { value: true });
-/******/ 	};
-/******/ }();
-/******/ 
-/************************************************************************/
-var __webpack_exports__ = {};
-__webpack_require__.r(__webpack_exports__);
-/* harmony export */ __webpack_require__.d(__webpack_exports__, {
-/* harmony export */   AICC: function() { return /* reexport safe */ _AICC__WEBPACK_IMPORTED_MODULE_0__.AICC; },
-/* harmony export */   Scorm12API: function() { return /* reexport safe */ _Scorm12API__WEBPACK_IMPORTED_MODULE_1__.Scorm12API; },
-/* harmony export */   Scorm2004API: function() { return /* reexport safe */ _Scorm2004API__WEBPACK_IMPORTED_MODULE_2__.Scorm2004API; }
-/* harmony export */ });
-/* harmony import */ var _AICC__WEBPACK_IMPORTED_MODULE_0__ = __webpack_require__(916);
-/* harmony import */ var _Scorm12API__WEBPACK_IMPORTED_MODULE_1__ = __webpack_require__(941);
-/* harmony import */ var _Scorm2004API__WEBPACK_IMPORTED_MODULE_2__ = __webpack_require__(809);
-
-
-
-
-
-var __webpack_exports__AICC = __webpack_exports__.AICC;
-var __webpack_exports__Scorm12API = __webpack_exports__.Scorm12API;
-var __webpack_exports__Scorm2004API = __webpack_exports__.Scorm2004API;
-export { __webpack_exports__AICC as AICC, __webpack_exports__Scorm12API as Scorm12API, __webpack_exports__Scorm2004API as Scorm2004API };
-
->>>>>>> abffd9d8
 //# sourceMappingURL=scorm-again.js.map