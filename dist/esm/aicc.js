const global_constants = {
  SCORM_TRUE: "true",
  SCORM_FALSE: "false",
  STATE_NOT_INITIALIZED: 0,
  STATE_INITIALIZED: 1,
  STATE_TERMINATED: 2
};
const scorm12_constants = {
  // Children lists
  cmi_children: "core,suspend_data,launch_data,comments,objectives,student_data,student_preference,interactions",
  core_children: "student_id,student_name,lesson_location,credit,lesson_status,entry,score,total_time,lesson_mode,exit,session_time",
  score_children: "raw,min,max",
  comments_children: "content,location,time",
  objectives_children: "id,score,status",
  correct_responses_children: "pattern",
  student_data_children: "mastery_score,max_time_allowed,time_limit_action",
  student_preference_children: "audio,language,speed,text",
  interactions_children: "id,objectives,time,type,correct_responses,weighting,student_response,result,latency",
  error_descriptions: {
    "101": {
      basicMessage: "General Exception",
      detailMessage: "No specific error code exists to describe the error. Use LMSGetDiagnostic for more information"
    },
    "201": {
      basicMessage: "Invalid argument error",
      detailMessage: "Indicates that an argument represents an invalid data model element or is otherwise incorrect."
    },
    "202": {
      basicMessage: "Element cannot have children",
      detailMessage: 'Indicates that LMSGetValue was called with a data model element name that ends in "_children" for a data model element that does not support the "_children" suffix.'
    },
    "203": {
      basicMessage: "Element not an array - cannot have count",
      detailMessage: 'Indicates that LMSGetValue was called with a data model element name that ends in "_count" for a data model element that does not support the "_count" suffix.'
    },
    "301": {
      basicMessage: "Not initialized",
      detailMessage: "Indicates that an API call was made before the call to lmsInitialize."
    },
    "401": {
      basicMessage: "Not implemented error",
      detailMessage: "The data model element indicated in a call to LMSGetValue or LMSSetValue is valid, but was not implemented by this LMS. SCORM 1.2 defines a set of data model elements as being optional for an LMS to implement."
    },
    "402": {
      basicMessage: "Invalid set value, element is a keyword",
      detailMessage: 'Indicates that LMSSetValue was called on a data model element that represents a keyword (elements that end in "_children" and "_count").'
    },
    "403": {
      basicMessage: "Element is read only",
      detailMessage: "LMSSetValue was called with a data model element that can only be read."
    },
    "404": {
      basicMessage: "Element is write only",
      detailMessage: "LMSGetValue was called on a data model element that can only be written to."
    },
    "405": {
      basicMessage: "Incorrect Data Type",
      detailMessage: "LMSSetValue was called with a value that is not consistent with the data format of the supplied data model element."
    },
    "407": {
      basicMessage: "Element Value Out Of Range",
      detailMessage: "The numeric value supplied to a LMSSetValue call is outside of the numeric range allowed for the supplied data model element."
    },
    "408": {
      basicMessage: "Data Model Dependency Not Established",
      detailMessage: "Some data model elements cannot be set until another data model element was set. This error condition indicates that the prerequisite element was not set before the dependent element."
    }
  }
};
const aicc_constants = {
  ...scorm12_constants,
  ...{
    cmi_children: "core,suspend_data,launch_data,comments,objectives,student_data,student_preference,interactions,evaluation",
    student_preference_children: "audio,language,lesson_type,speed,text,text_color,text_location,text_size,video,windows",
    student_data_children: "attempt_number,tries,mastery_score,max_time_allowed,time_limit_action",
    student_demographics_children: "city,class,company,country,experience,familiar_name,instructor_name,title,native_language,state,street_address,telephone,years_experience",
    tries_children: "time,status,score",
    attempt_records_children: "score,lesson_status",
    paths_children: "location_id,date,time,status,why_left,time_in_element"
  }
};

const global_errors = {
  GENERAL: 101,
  INITIALIZATION_FAILED: 101,
  INITIALIZED: 101,
  TERMINATED: 101,
  TERMINATION_FAILURE: 101,
  TERMINATION_BEFORE_INIT: 101,
  MULTIPLE_TERMINATION: 101,
  RETRIEVE_BEFORE_INIT: 101,
  RETRIEVE_AFTER_TERM: 101,
  STORE_BEFORE_INIT: 101,
  STORE_AFTER_TERM: 101,
  COMMIT_BEFORE_INIT: 101,
  COMMIT_AFTER_TERM: 101,
  ARGUMENT_ERROR: 101,
  CHILDREN_ERROR: 101,
  COUNT_ERROR: 101,
  GENERAL_GET_FAILURE: 101,
  GENERAL_SET_FAILURE: 101,
  GENERAL_COMMIT_FAILURE: 101,
  UNDEFINED_DATA_MODEL: 101,
  UNIMPLEMENTED_ELEMENT: 101,
  VALUE_NOT_INITIALIZED: 101,
  INVALID_SET_VALUE: 101,
  READ_ONLY_ELEMENT: 101,
  WRITE_ONLY_ELEMENT: 101,
  TYPE_MISMATCH: 101,
  VALUE_OUT_OF_RANGE: 101,
  DEPENDENCY_NOT_ESTABLISHED: 101
};
const scorm12_errors$1 = {
  ...global_errors,
  RETRIEVE_BEFORE_INIT: 301,
  STORE_BEFORE_INIT: 301,
  COMMIT_BEFORE_INIT: 301,
  ARGUMENT_ERROR: 201,
  CHILDREN_ERROR: 202,
  COUNT_ERROR: 203,
  UNDEFINED_DATA_MODEL: 401,
  UNIMPLEMENTED_ELEMENT: 401,
  VALUE_NOT_INITIALIZED: 301,
  INVALID_SET_VALUE: 402,
  READ_ONLY_ELEMENT: 403,
  WRITE_ONLY_ELEMENT: 404,
  TYPE_MISMATCH: 405,
  VALUE_OUT_OF_RANGE: 407,
  DEPENDENCY_NOT_ESTABLISHED: 408
};

const scorm12_regex = {
  CMIString256: "^.{0,255}$",
  CMIString4096: "^.{0,4096}$",
  CMITime: "^(?:[01]\\d|2[0123]):(?:[012345]\\d):(?:[012345]\\d)$",
  CMITimespan: "^([0-9]{2,}):([0-9]{2}):([0-9]{2})(.[0-9]{1,2})?$",
  CMIInteger: "^\\d+$",
  CMISInteger: "^-?([0-9]+)$",
  CMIDecimal: "^-?([0-9]{0,3})(.[0-9]*)?$",
  CMIIdentifier: "^[\\u0021-\\u007E\\s]{0,255}$",
  CMIFeedback: "^.{0,255}$",
  // This must be redefined
  CMIIndex: "[._](\\d+).",
  // Vocabulary Data Type Definition
  CMIStatus: "^(passed|completed|failed|incomplete|browsed)$",
  CMIStatus2: "^(passed|completed|failed|incomplete|browsed|not attempted)$",
  CMIExit: "^(time-out|suspend|logout|)$",
  CMIType: "^(true-false|choice|fill-in|matching|performance|sequencing|likert|numeric)$",
  CMIResult: "^(correct|wrong|unanticipated|neutral|([0-9]{0,3})?(\\.[0-9]*)?)$",
  NAVEvent: "^(previous|continue)$",
  // Data ranges
  score_range: "0#100",
  audio_range: "-1#100",
  speed_range: "-100#100",
  weighting_range: "-100#100",
  text_range: "-1#1"
};
const aicc_regex = {
  ...scorm12_regex,
  ...{
    CMIIdentifier: "^\\w{1,255}$"
  }
};

class BaseScormValidationError extends Error {
  constructor(CMIElement, errorCode) {
    super(`${CMIElement} : ${errorCode.toString()}`);
    this._errorCode = errorCode;
    Object.setPrototypeOf(this, BaseScormValidationError.prototype);
  }
  /**
   * Getter for _errorCode
   * @return {number}
   */
  get errorCode() {
    return this._errorCode;
  }
}
class ValidationError extends BaseScormValidationError {
  /**
   * Constructor to take in an error message and code
   * @param {string} CMIElement
   * @param {number} errorCode
   * @param {string} errorMessage
   * @param {string} detailedMessage
   */
  constructor(CMIElement, errorCode, errorMessage, detailedMessage) {
    super(CMIElement, errorCode);
    this._detailedMessage = "";
    this.message = `${CMIElement} : ${errorMessage}`;
    this._errorMessage = errorMessage;
    if (detailedMessage) {
      this._detailedMessage = detailedMessage;
    }
    Object.setPrototypeOf(this, ValidationError.prototype);
  }
  /**
   * Getter for _errorMessage
   * @return {string}
   */
  get errorMessage() {
    return this._errorMessage;
  }
  /**
   * Getter for _detailedMessage
   * @return {string}
   */
  get detailedMessage() {
    return this._detailedMessage;
  }
}

const scorm12_errors = scorm12_constants.error_descriptions;
class Scorm12ValidationError extends ValidationError {
  /**
   * Constructor to take in an error code
   * @param {string} CMIElement
   * @param {number} errorCode
   */
  constructor(CMIElement, errorCode) {
    if ({}.hasOwnProperty.call(scorm12_errors, String(errorCode))) {
      super(
        CMIElement,
        errorCode,
        scorm12_errors[String(errorCode)].basicMessage,
        scorm12_errors[String(errorCode)].detailMessage
      );
    } else {
      super(
        CMIElement,
        101,
        scorm12_errors["101"].basicMessage,
        scorm12_errors["101"].detailMessage
      );
    }
    Object.setPrototypeOf(this, Scorm12ValidationError.prototype);
  }
}

class BaseCMI {
  /**
   * Constructor for BaseCMI
   * @param {string} cmi_element
   */
  constructor(cmi_element) {
    this.jsonString = false;
    this._initialized = false;
    this._cmi_element = cmi_element;
  }
  /**
   * Getter for _initialized
   * @return {boolean}
   */
  get initialized() {
    return this._initialized;
  }
  /**
   * Getter for _start_time
   * @return {number | undefined}
   */
  get start_time() {
    return this._start_time;
  }
  /**
   * Called when the API has been initialized after the CMI has been created
   */
  initialize() {
    this._initialized = true;
  }
  /**
   * Called when the player should override the 'session_time' provided by
   * the module
   */
  setStartTime() {
    this._start_time = (/* @__PURE__ */ new Date()).getTime();
  }
}
class BaseRootCMI extends BaseCMI {
}

const SECONDS_PER_MINUTE = 60;
const SECONDS_PER_HOUR = 60 * SECONDS_PER_MINUTE;
const getSecondsAsHHMMSS = memoize((totalSeconds) => {
  if (!totalSeconds || totalSeconds <= 0) {
    return "00:00:00";
  }
  const hours = Math.floor(totalSeconds / SECONDS_PER_HOUR);
  const dateObj = new Date(totalSeconds * 1e3);
  const minutes = dateObj.getUTCMinutes();
  const seconds = dateObj.getSeconds();
  const ms = totalSeconds % 1;
  let msStr = "";
  if (countDecimals(ms) > 0) {
    if (countDecimals(ms) > 2) {
      msStr = ms.toFixed(2);
    } else {
      msStr = String(ms);
    }
    msStr = "." + msStr.split(".")[1];
  }
  return (hours + ":" + minutes + ":" + seconds).replace(/\b\d\b/g, "0$&") + msStr;
});
const getTimeAsSeconds = memoize(
  (timeString, timeRegex) => {
    if (typeof timeString === "number" || typeof timeString === "boolean") {
      timeString = String(timeString);
    }
    if (typeof timeRegex === "string") {
      timeRegex = new RegExp(timeRegex);
    }
    if (!timeString || !timeString?.match?.(timeRegex)) {
      return 0;
    }
    const parts = timeString.split(":");
    const hours = Number(parts[0]);
    const minutes = Number(parts[1]);
    const seconds = Number(parts[2]);
    return hours * 3600 + minutes * 60 + seconds;
  },
  // Custom key function to handle RegExp objects which can't be stringified
  (timeString, timeRegex) => {
    const timeStr = typeof timeString === "string" ? timeString : String(timeString ?? "");
    const regexStr = typeof timeRegex === "string" ? timeRegex : timeRegex?.toString() ?? "";
    return `${timeStr}:${regexStr}`;
  }
);
function addHHMMSSTimeStrings(first, second, timeRegex) {
  if (typeof timeRegex === "string") {
    timeRegex = new RegExp(timeRegex);
  }
  return getSecondsAsHHMMSS(
    getTimeAsSeconds(first, timeRegex) + getTimeAsSeconds(second, timeRegex)
  );
}
function flatten(data) {
  const result = {};
  function recurse(cur, prop) {
    if (Object(cur) !== cur) {
      result[prop] = cur;
    } else if (Array.isArray(cur)) {
      cur.forEach((item, i) => {
        recurse(item, `${prop}[${i}]`);
      });
      if (cur.length === 0) result[prop] = [];
    } else {
      const keys = Object.keys(cur).filter((p) => Object.prototype.hasOwnProperty.call(cur, p));
      const isEmpty = keys.length === 0;
      keys.forEach((p) => {
        recurse(cur[p], prop ? `${prop}.${p}` : p);
      });
      if (isEmpty && prop) result[prop] = {};
    }
  }
  recurse(data, "");
  return result;
}
function unflatten(data) {
  if (Object(data) !== data || Array.isArray(data)) return data;
  const result = {};
  const pattern = /\.?([^.[\]]+)|\[(\d+)]/g;
  Object.keys(data).filter((p) => Object.prototype.hasOwnProperty.call(data, p)).forEach((p) => {
    let cur = result;
    let prop = "";
    const regex = new RegExp(pattern);
    Array.from(
      { length: p.match(new RegExp(pattern, "g"))?.length ?? 0 },
      () => regex.exec(p)
    ).forEach((m) => {
      if (m) {
        cur = cur[prop] ?? (cur[prop] = m[2] ? [] : {});
        prop = m[2] || m[1];
      }
    });
    cur[prop] = data[p];
  });
  return result[""] ?? result;
}
function countDecimals(num) {
  if (Math.floor(num) === num || String(num)?.indexOf?.(".") < 0) return 0;
  const parts = num.toString().split(".")?.[1];
  return parts?.length ?? 0;
}
function formatMessage(functionName, message, CMIElement) {
  const baseLength = 20;
  const paddedFunction = functionName.padEnd(baseLength);
  let messageString = `${paddedFunction}: `;
  if (CMIElement) {
    const CMIElementBaseLength = 70;
    messageString += CMIElement;
    messageString = messageString.padEnd(CMIElementBaseLength);
  }
  messageString += message ?? "";
  return messageString;
}
function stringMatches(str, tester) {
  return str?.match(tester) !== null;
}
function memoize(fn, keyFn) {
  const cache = /* @__PURE__ */ new Map();
  return (...args) => {
    const key = keyFn ? keyFn(...args) : JSON.stringify(args);
    return cache.has(key) ? cache.get(key) : (() => {
      const result = fn(...args);
      cache.set(key, result);
      return result;
    })();
  };
}

const checkValidFormat = memoize(
  (CMIElement, value, regexPattern, errorCode, errorClass, allowEmptyString) => {
    if (typeof value !== "string") {
      return false;
    }
    const formatRegex = new RegExp(regexPattern);
    const matches = value.match(formatRegex);
    if (allowEmptyString && value === "") {
      return true;
    }
    if (value === void 0 || !matches || matches[0] === "") {
      throw new errorClass(CMIElement, errorCode);
    }
    return true;
  },
  // Custom key function that excludes the error class from the cache key
  // since it can't be stringified and doesn't affect the validation result
  (CMIElement, value, regexPattern, errorCode, _errorClass, allowEmptyString) => {
    const valueKey = typeof value === "string" ? value : `[${typeof value}]`;
    return `${CMIElement}:${valueKey}:${regexPattern}:${errorCode}:${allowEmptyString || false}`;
  }
);
const checkValidRange = memoize(
  (CMIElement, value, rangePattern, errorCode, errorClass) => {
    const ranges = rangePattern.split("#");
    value = value * 1;
    if (value >= ranges[0]) {
      if (ranges[1] === "*" || value <= ranges[1]) {
        return true;
      } else {
        throw new errorClass(CMIElement, errorCode);
      }
    } else {
      throw new errorClass(CMIElement, errorCode);
    }
  },
  // Custom key function that excludes the error class from the cache key
  // since it can't be stringified and doesn't affect the validation result
  (CMIElement, value, rangePattern, errorCode, _errorClass) => `${CMIElement}:${value}:${rangePattern}:${errorCode}`
);

function check12ValidFormat(CMIElement, value, regexPattern, allowEmptyString) {
  return checkValidFormat(
    CMIElement,
    value,
    regexPattern,
    scorm12_errors$1.TYPE_MISMATCH,
    Scorm12ValidationError,
    allowEmptyString
  );
}
function check12ValidRange(CMIElement, value, rangePattern, allowEmptyString) {
  if (value === "") {
    throw new Scorm12ValidationError(CMIElement, scorm12_errors$1.VALUE_OUT_OF_RANGE);
  }
  return checkValidRange(
    CMIElement,
    value,
    rangePattern,
    scorm12_errors$1.VALUE_OUT_OF_RANGE,
    Scorm12ValidationError
  );
}

class ValidationService {
  /**
   * Validates a score property (raw, min, max)
   *
   * @param {string} CMIElement
   * @param {string} value - The value to validate
   * @param {string} decimalRegex - The regex pattern for decimal validation
   * @param {string | false} scoreRange - The range pattern for score validation, or false if no range validation is needed
   * @param {number} invalidTypeCode - The error code for invalid type
   * @param {number} invalidRangeCode - The error code for invalid range
   * @param {typeof BaseScormValidationError} errorClass - The error class to use for validation errors
   * @return {boolean} - True if validation passes, throws an error otherwise
   */
  validateScore(CMIElement, value, decimalRegex, scoreRange, invalidTypeCode, invalidRangeCode, errorClass) {
    return checkValidFormat(CMIElement, value, decimalRegex, invalidTypeCode, errorClass) && (!scoreRange || checkValidRange(CMIElement, value, scoreRange, invalidRangeCode, errorClass));
  }
  /**
   * Validates a SCORM 1.2 audio property
   *
   * @param {string} CMIElement
   * @param {string} value - The value to validate
   * @return {boolean} - True if validation passes, throws an error otherwise
   */
  validateScorm12Audio(CMIElement, value) {
    return check12ValidFormat(CMIElement, value, scorm12_regex.CMISInteger) && check12ValidRange(CMIElement, value, scorm12_regex.audio_range);
  }
  /**
   * Validates a SCORM 1.2 language property
   *
   * @param {string} CMIElement
   * @param {string} value - The value to validate
   * @return {boolean} - True if validation passes, throws an error otherwise
   */
  validateScorm12Language(CMIElement, value) {
    return check12ValidFormat(CMIElement, value, scorm12_regex.CMIString256);
  }
  /**
   * Validates a SCORM 1.2 speed property
   *
   * @param {string} CMIElement
   * @param {string} value - The value to validate
   * @return {boolean} - True if validation passes, throws an error otherwise
   */
  validateScorm12Speed(CMIElement, value) {
    return check12ValidFormat(CMIElement, value, scorm12_regex.CMISInteger) && check12ValidRange(CMIElement, value, scorm12_regex.speed_range);
  }
  /**
   * Validates a SCORM 1.2 text property
   *
   * @param {string} CMIElement
   * @param {string} value - The value to validate
   * @return {boolean} - True if validation passes, throws an error otherwise
   */
  validateScorm12Text(CMIElement, value) {
    return check12ValidFormat(CMIElement, value, scorm12_regex.CMISInteger) && check12ValidRange(CMIElement, value, scorm12_regex.text_range);
  }
  /**
   * Validates if a property is read-only
   *
   * @param {string} CMIElement
   * @param {boolean} initialized - Whether the object is initialized
   * @throws {BaseScormValidationError} - Throws an error if the object is initialized
   */
  validateReadOnly(CMIElement, initialized) {
    if (initialized) {
      throw new Scorm12ValidationError(CMIElement, scorm12_errors$1.READ_ONLY_ELEMENT);
    }
  }
}
const validationService = new ValidationService();

class CMIScore extends BaseCMI {
  /**
   * Constructor for *.score
   * @param {
   *     score_children: string,
   *     score_range: string,
   *     max: string,
   *     invalidErrorCode: number,
   *     invalidTypeCode: number,
   *     invalidRangeCode: number,
   *     decimalRegex: string,
   *     errorClass: typeof BaseScormValidationError
   * } params
   */
  constructor(params) {
    super(params.CMIElement);
    this._raw = "";
    this._min = "";
    this.__children = params.score_children || scorm12_constants.score_children;
    this.__score_range = !params.score_range ? false : scorm12_regex.score_range;
    this._max = params.max || params.max === "" ? params.max : "100";
    this.__invalid_error_code = params.invalidErrorCode || scorm12_errors$1.INVALID_SET_VALUE;
    this.__invalid_type_code = params.invalidTypeCode || scorm12_errors$1.TYPE_MISMATCH;
    this.__invalid_range_code = params.invalidRangeCode || scorm12_errors$1.VALUE_OUT_OF_RANGE;
    this.__decimal_regex = params.decimalRegex || scorm12_regex.CMIDecimal;
    this.__error_class = params.errorClass;
  }
  /**
   * Called when the API has been reset
   */
  reset() {
    this._initialized = false;
  }
  /**
   * Getter for _children
   * @return {string}
   */
  get _children() {
    return this.__children;
  }
  /**
   * Setter for _children. Just throws an error.
   * @param {string} _children
   */
  set _children(_children) {
    throw new this.__error_class(this._cmi_element + "._children", this.__invalid_error_code);
  }
  /**
   * Getter for _raw
   * @return {string}
   */
  get raw() {
    return this._raw;
  }
  /**
   * Setter for _raw
   * @param {string} raw
   */
  set raw(raw) {
    if (validationService.validateScore(
      this._cmi_element + ".raw",
      raw,
      this.__decimal_regex,
      this.__score_range,
      this.__invalid_type_code,
      this.__invalid_range_code,
      this.__error_class
    )) {
      this._raw = raw;
    }
  }
  /**
   * Getter for _min
   * @return {string}
   */
  get min() {
    return this._min;
  }
  /**
   * Setter for _min
   * @param {string} min
   */
  set min(min) {
    if (validationService.validateScore(
      this._cmi_element + ".min",
      min,
      this.__decimal_regex,
      this.__score_range,
      this.__invalid_type_code,
      this.__invalid_range_code,
      this.__error_class
    )) {
      this._min = min;
    }
  }
  /**
   * Getter for _max
   * @return {string}
   */
  get max() {
    return this._max;
  }
  /**
   * Setter for _max
   * @param {string} max
   */
  set max(max) {
    if (validationService.validateScore(
      this._cmi_element + ".max",
      max,
      this.__decimal_regex,
      this.__score_range,
      this.__invalid_type_code,
      this.__invalid_range_code,
      this.__error_class
    )) {
      this._max = max;
    }
  }
  /**
   * toJSON for *.score
   * @return {
   *    {
   *      min: string,
   *      max: string,
   *      raw: string
   *    }
   *    }
   */
  toJSON() {
    this.jsonString = true;
    const result = {
      raw: this.raw,
      min: this.min,
      max: this.max
    };
    delete this.jsonString;
    return result;
  }
}

class CMICore extends BaseCMI {
  /**
   * Constructor for `cmi.core`
   */
  constructor() {
    super("cmi.core");
    this.__children = scorm12_constants.core_children;
    this._student_id = "";
    this._student_name = "";
    this._lesson_location = "";
    this._credit = "";
    this._lesson_status = "not attempted";
    this._entry = "";
    this._total_time = "";
    this._lesson_mode = "normal";
    this._exit = "";
    this._session_time = "00:00:00";
    this._suspend_data = "";
    this.score = new CMIScore({
      CMIElement: "cmi.core.score",
      score_children: scorm12_constants.score_children,
      score_range: scorm12_regex.score_range,
      invalidErrorCode: scorm12_errors$1.INVALID_SET_VALUE,
      invalidTypeCode: scorm12_errors$1.TYPE_MISMATCH,
      invalidRangeCode: scorm12_errors$1.VALUE_OUT_OF_RANGE,
      errorClass: Scorm12ValidationError
    });
  }
  /**
   * Called when the API has been initialized after the CMI has been created
   */
  initialize() {
    super.initialize();
    this.score?.initialize();
  }
  /**
   * Called when the API has been reset
   */
  reset() {
    this._initialized = false;
    this._exit = "";
    this._entry = "";
    this._session_time = "00:00:00";
    this.score?.reset();
  }
  /**
   * Getter for __children
   * @return {string}
   * @private
   */
  get _children() {
    return this.__children;
  }
  /**
   * Setter for __children. Just throws an error.
   * @param {string} _children
   * @private
   */
  set _children(_children) {
    throw new Scorm12ValidationError(
      this._cmi_element + "._children",
      scorm12_errors$1.INVALID_SET_VALUE
    );
  }
  /**
   * Getter for _student_id
   * @return {string}
   */
  get student_id() {
    return this._student_id;
  }
  /**
   * Setter for _student_id. Can only be called before  initialization.
   * @param {string} student_id
   */
  set student_id(student_id) {
    if (this.initialized) {
      throw new Scorm12ValidationError(
        this._cmi_element + ".student_id",
        scorm12_errors$1.READ_ONLY_ELEMENT
      );
    } else {
      this._student_id = student_id;
    }
  }
  /**
   * Getter for _student_name
   * @return {string}
   */
  get student_name() {
    return this._student_name;
  }
  /**
   * Setter for _student_name. Can only be called before  initialization.
   * @param {string} student_name
   */
  set student_name(student_name) {
    if (this.initialized) {
      throw new Scorm12ValidationError(
        this._cmi_element + ".student_name",
        scorm12_errors$1.READ_ONLY_ELEMENT
      );
    } else {
      this._student_name = student_name;
    }
  }
  /**
   * Getter for _lesson_location
   * @return {string}
   */
  get lesson_location() {
    return this._lesson_location;
  }
  /**
   * Setter for _lesson_location
   * @param {string} lesson_location
   */
  set lesson_location(lesson_location) {
    if (check12ValidFormat(
      this._cmi_element + ".lesson_location",
      lesson_location,
      scorm12_regex.CMIString256,
      true
    )) {
      this._lesson_location = lesson_location;
    }
  }
  /**
   * Getter for _credit
   * @return {string}
   */
  get credit() {
    return this._credit;
  }
  /**
   * Setter for _credit. Can only be called before  initialization.
   * @param {string} credit
   */
  set credit(credit) {
    if (this.initialized) {
      throw new Scorm12ValidationError(
        this._cmi_element + ".credit",
        scorm12_errors$1.READ_ONLY_ELEMENT
      );
    } else {
      this._credit = credit;
    }
  }
  /**
   * Getter for _lesson_status
   * @return {string}
   */
  get lesson_status() {
    return this._lesson_status;
  }
  /**
   * Setter for _lesson_status
   * @param {string} lesson_status
   */
  set lesson_status(lesson_status) {
    if (this.initialized) {
      if (check12ValidFormat(
        this._cmi_element + ".lesson_status",
        lesson_status,
        scorm12_regex.CMIStatus
      )) {
        this._lesson_status = lesson_status;
      }
    } else {
      if (check12ValidFormat(
        this._cmi_element + ".lesson_status",
        lesson_status,
        scorm12_regex.CMIStatus2
      )) {
        this._lesson_status = lesson_status;
      }
    }
  }
  /**
   * Getter for _entry
   * @return {string}
   */
  get entry() {
    return this._entry;
  }
  /**
   * Setter for _entry. Can only be called before  initialization.
   * @param {string} entry
   */
  set entry(entry) {
    if (this.initialized) {
      throw new Scorm12ValidationError(
        this._cmi_element + ".entry",
        scorm12_errors$1.READ_ONLY_ELEMENT
      );
    } else {
      this._entry = entry;
    }
  }
  /**
   * Getter for _total_time
   * @return {string}
   */
  get total_time() {
    return this._total_time;
  }
  /**
   * Setter for _total_time. Can only be called before  initialization.
   * @param {string} total_time
   */
  set total_time(total_time) {
    if (this.initialized) {
      throw new Scorm12ValidationError(
        this._cmi_element + ".total_time",
        scorm12_errors$1.READ_ONLY_ELEMENT
      );
    } else {
      this._total_time = total_time;
    }
  }
  /**
   * Getter for _lesson_mode
   * @return {string}
   */
  get lesson_mode() {
    return this._lesson_mode;
  }
  /**
   * Setter for _lesson_mode. Can only be called before  initialization.
   * @param {string} lesson_mode
   */
  set lesson_mode(lesson_mode) {
    if (this.initialized) {
      throw new Scorm12ValidationError(
        this._cmi_element + ".lesson_mode",
        scorm12_errors$1.READ_ONLY_ELEMENT
      );
    } else {
      this._lesson_mode = lesson_mode;
    }
  }
  /**
   * Getter for _exit. Should only be called during JSON export.
   * @return {string}
   */
  get exit() {
    if (!this.jsonString) {
      throw new Scorm12ValidationError(
        this._cmi_element + ".exit",
        scorm12_errors$1.WRITE_ONLY_ELEMENT
      );
    }
    return this._exit;
  }
  /**
   * Setter for _exit
   * @param {string} exit
   */
  set exit(exit) {
    if (check12ValidFormat(this._cmi_element + ".exit", exit, scorm12_regex.CMIExit, true)) {
      this._exit = exit;
    }
  }
  /**
   * Getter for _session_time. Should only be called during JSON export.
   * @return {string}
   */
  get session_time() {
    if (!this.jsonString) {
      throw new Scorm12ValidationError(
        this._cmi_element + ".session_time",
        scorm12_errors$1.WRITE_ONLY_ELEMENT
      );
    }
    return this._session_time;
  }
  /**
   * Setter for _session_time
   * @param {string} session_time
   */
  set session_time(session_time) {
    if (check12ValidFormat(
      this._cmi_element + ".session_time",
      session_time,
      scorm12_regex.CMITimespan
    )) {
      this._session_time = session_time;
    }
  }
  /**
   * Getter for _suspend_data
   * @return {string}
   */
  get suspend_data() {
    return this._suspend_data;
  }
  /**
   * Setter for _suspend_data
   * @param {string} suspend_data
   */
  set suspend_data(suspend_data) {
    if (check12ValidFormat(
      this._cmi_element + ".suspend_data",
      suspend_data,
      scorm12_regex.CMIString4096,
      true
    )) {
      this._suspend_data = suspend_data;
    }
  }
  /**
   * Adds the current session time to the existing total time.
   * @param {number} start_time
   * @return {string}
   */
  getCurrentTotalTime(start_time) {
    let sessionTime = this._session_time;
    const startTime = start_time;
    if (typeof startTime !== "undefined" && startTime !== null) {
      const seconds = (/* @__PURE__ */ new Date()).getTime() - startTime;
      sessionTime = getSecondsAsHHMMSS(seconds / 1e3);
    }
    return addHHMMSSTimeStrings(
      this._total_time,
      sessionTime,
      new RegExp(scorm12_regex.CMITimespan)
    );
  }
  /**
   * toJSON for cmi.core
   *
   * @return {
   *    {
   *      student_name: string,
   *      entry: string,
   *      exit: string,
   *      score: CMIScore,
   *      student_id: string,
   *      lesson_mode: string,
   *      lesson_location: string,
   *      lesson_status: string,
   *      credit: string,
   *      session_time: string
   *    }
   *  }
   */
  toJSON() {
    this.jsonString = true;
    const result = {
      student_id: this.student_id,
      student_name: this.student_name,
      lesson_location: this.lesson_location,
      credit: this.credit,
      lesson_status: this.lesson_status,
      entry: this.entry,
      lesson_mode: this.lesson_mode,
      exit: this.exit,
      session_time: this.session_time,
      score: this.score
    };
    delete this.jsonString;
    return result;
  }
}

class CMIArray extends BaseCMI {
  /**
   * Constructor cmi *.n arrays
   * @param {object} params
   */
  constructor(params) {
    super(params.CMIElement);
    this.__children = params.children;
    this._errorCode = params.errorCode || scorm12_errors$1.GENERAL;
    this._errorClass = params.errorClass || BaseScormValidationError;
    this.childArray = [];
  }
  /**
   * Called when the API has been reset
   */
  reset(wipe = false) {
    this._initialized = false;
    if (wipe) {
      this.childArray = [];
    } else {
      for (let i = 0; i < this.childArray.length; i++) {
        this.childArray[i].reset();
      }
    }
  }
  /**
   * Getter for _children
   * @return {string}
   */
  get _children() {
    return this.__children;
  }
  /**
   * Setter for _children. Just throws an error.
   * @param {string} _children
   */
  set _children(_children) {
    throw new this._errorClass(this._cmi_element + "._children", this._errorCode);
  }
  /**
   * Getter for _count
   * @return {number}
   */
  get _count() {
    return this.childArray.length;
  }
  /**
   * Setter for _count. Just throws an error.
   * @param {number} _count
   */
  set _count(_count) {
    throw new this._errorClass(this._cmi_element + "._count", this._errorCode);
  }
  /**
   * toJSON for *.n arrays
   * @return {object}
   */
  toJSON() {
    this.jsonString = true;
    const result = {};
    for (let i = 0; i < this.childArray.length; i++) {
      result[i + ""] = this.childArray[i];
    }
    delete this.jsonString;
    return result;
  }
}

class CMIObjectives extends CMIArray {
  /**
   * Constructor for `cmi.objectives`
   */
  constructor() {
    super({
      CMIElement: "cmi.objectives",
      children: scorm12_constants.objectives_children,
      errorCode: scorm12_errors$1.INVALID_SET_VALUE,
      errorClass: Scorm12ValidationError
    });
  }
}
class CMIObjectivesObject extends BaseCMI {
  /**
   * Constructor for cmi.objectives.n
   */
  constructor() {
    super("cmi.objectives.n");
    this._id = "";
    this._status = "";
    this.score = new CMIScore({
      CMIElement: "cmi.objectives.n.score",
      score_children: scorm12_constants.score_children,
      score_range: scorm12_regex.score_range,
      invalidErrorCode: scorm12_errors$1.INVALID_SET_VALUE,
      invalidTypeCode: scorm12_errors$1.TYPE_MISMATCH,
      invalidRangeCode: scorm12_errors$1.VALUE_OUT_OF_RANGE,
      errorClass: Scorm12ValidationError
    });
  }
  /**
   * Called when the API has been reset
   */
  reset() {
    this._initialized = false;
    this._id = "";
    this._status = "";
    this.score?.reset();
  }
  /**
   * Getter for _id
   * @return {string}
   */
  get id() {
    return this._id;
  }
  /**
   * Setter for _id
   * @param {string} id
   */
  set id(id) {
    if (check12ValidFormat(this._cmi_element + ".id", id, scorm12_regex.CMIIdentifier)) {
      this._id = id;
    }
  }
  /**
   * Getter for _status
   * @return {string}
   */
  get status() {
    return this._status;
  }
  /**
   * Setter for _status
   * @param {string} status
   */
  set status(status) {
    if (check12ValidFormat(this._cmi_element + ".status", status, scorm12_regex.CMIStatus2)) {
      this._status = status;
    }
  }
  /**
   * toJSON for cmi.objectives.n
   * @return {
   *    {
   *      id: string,
   *      status: string,
   *      score: CMIScore
   *    }
   *  }
   */
  toJSON() {
    this.jsonString = true;
    const result = {
      id: this.id,
      status: this.status,
      score: this.score
    };
    delete this.jsonString;
    return result;
  }
}

class CMIStudentData extends BaseCMI {
  /**
   * Constructor for cmi.student_data
   * @param {string} student_data_children
   */
  constructor(student_data_children) {
    super("cmi.student_data");
    this._mastery_score = "";
    this._max_time_allowed = "";
    this._time_limit_action = "";
    this.__children = student_data_children ? student_data_children : scorm12_constants.student_data_children;
  }
  /**
   * Called when the API has been reset
   */
  reset() {
    this._initialized = false;
  }
  /**
   * Getter for __children
   * @return {string}
   * @private
   */
  get _children() {
    return this.__children;
  }
  /**
   * Setter for __children. Just throws an error.
   * @param {string} _children
   * @private
   */
  set _children(_children) {
    throw new Scorm12ValidationError(
      this._cmi_element + "._children",
      scorm12_errors$1.INVALID_SET_VALUE
    );
  }
  /**
   * Getter for _master_score
   * @return {string}
   */
  get mastery_score() {
    return this._mastery_score;
  }
  /**
   * Setter for _master_score. Can only be called before  initialization.
   * @param {string} mastery_score
   */
  set mastery_score(mastery_score) {
    validationService.validateReadOnly(this._cmi_element + ".mastery_score", this.initialized);
    this._mastery_score = mastery_score;
  }
  /**
   * Getter for _max_time_allowed
   * @return {string}
   */
  get max_time_allowed() {
    return this._max_time_allowed;
  }
  /**
   * Setter for _max_time_allowed. Can only be called before  initialization.
   * @param {string} max_time_allowed
   */
  set max_time_allowed(max_time_allowed) {
    validationService.validateReadOnly(this._cmi_element + ".max_time_allowed", this.initialized);
    this._max_time_allowed = max_time_allowed;
  }
  /**
   * Getter for _time_limit_action
   * @return {string}
   */
  get time_limit_action() {
    return this._time_limit_action;
  }
  /**
   * Setter for _time_limit_action. Can only be called before  initialization.
   * @param {string} time_limit_action
   */
  set time_limit_action(time_limit_action) {
    validationService.validateReadOnly(this._cmi_element + ".time_limit_action", this.initialized);
    this._time_limit_action = time_limit_action;
  }
  /**
   * toJSON for cmi.student_data
   *
   * @return {
   *    {
   *      max_time_allowed: string,
   *      time_limit_action: string,
   *      mastery_score: string
   *    }
   *  }
   */
  toJSON() {
    this.jsonString = true;
    const result = {
      mastery_score: this.mastery_score,
      max_time_allowed: this.max_time_allowed,
      time_limit_action: this.time_limit_action
    };
    delete this.jsonString;
    return result;
  }
}

class CMIStudentPreference extends BaseCMI {
  /**
   * Constructor for cmi.student_preference
   * @param {string} student_preference_children
   */
  constructor(student_preference_children) {
    super("cmi.student_preference");
    this._audio = "";
    this._language = "";
    this._speed = "";
    this._text = "";
    this.__children = student_preference_children ? student_preference_children : scorm12_constants.student_preference_children;
  }
  /**
   * Called when the API has been reset
   */
  reset() {
    this._initialized = false;
  }
  /**
   * Getter for __children
   * @return {string}
   * @private
   */
  get _children() {
    return this.__children;
  }
  /**
   * Setter for __children. Just throws an error.
   * @param {string} _children
   * @private
   */
  set _children(_children) {
    throw new Scorm12ValidationError(
      this._cmi_element + "._children",
      scorm12_errors$1.INVALID_SET_VALUE
    );
  }
  /**
   * Getter for _audio
   * @return {string}
   */
  get audio() {
    return this._audio;
  }
  /**
   * Setter for _audio
   * @param {string} audio
   */
  set audio(audio) {
    if (validationService.validateScorm12Audio(this._cmi_element + ".audio", audio)) {
      this._audio = audio;
    }
  }
  /**
   * Getter for _language
   * @return {string}
   */
  get language() {
    return this._language;
  }
  /**
   * Setter for _language
   * @param {string} language
   */
  set language(language) {
    if (validationService.validateScorm12Language(this._cmi_element + ".language", language)) {
      this._language = language;
    }
  }
  /**
   * Getter for _speed
   * @return {string}
   */
  get speed() {
    return this._speed;
  }
  /**
   * Setter for _speed
   * @param {string} speed
   */
  set speed(speed) {
    if (validationService.validateScorm12Speed(this._cmi_element + ".speed", speed)) {
      this._speed = speed;
    }
  }
  /**
   * Getter for _text
   * @return {string}
   */
  get text() {
    return this._text;
  }
  /**
   * Setter for _text
   * @param {string} text
   */
  set text(text) {
    if (validationService.validateScorm12Text(this._cmi_element + ".text", text)) {
      this._text = text;
    }
  }
  /**
   * toJSON for cmi.student_preference
   *
   * @return {
   *    {
   *      audio: string,
   *      language: string,
   *      speed: string,
   *      text: string
   *    }
   *  }
   */
  toJSON() {
    this.jsonString = true;
    const result = {
      audio: this.audio,
      language: this.language,
      speed: this.speed,
      text: this.text
    };
    delete this.jsonString;
    return result;
  }
}

class CMIInteractions extends CMIArray {
  /**
   * Constructor for `cmi.interactions`
   */
  constructor() {
    super({
      CMIElement: "cmi.interactions",
      children: scorm12_constants.interactions_children,
      errorCode: scorm12_errors$1.INVALID_SET_VALUE,
      errorClass: Scorm12ValidationError
    });
  }
}
class CMIInteractionsObject extends BaseCMI {
  /**
   * Constructor for cmi.interactions.n object
   */
  constructor() {
    super("cmi.interactions.n");
    this._id = "";
    this._time = "";
    this._type = "";
    this._weighting = "";
    this._student_response = "";
    this._result = "";
    this._latency = "";
    this.objectives = new CMIArray({
      CMIElement: "cmi.interactions.n.objectives",
      errorCode: scorm12_errors$1.INVALID_SET_VALUE,
      errorClass: Scorm12ValidationError,
      children: scorm12_constants.objectives_children
    });
    this.correct_responses = new CMIArray({
      CMIElement: "cmi.interactions.correct_responses",
      errorCode: scorm12_errors$1.INVALID_SET_VALUE,
      errorClass: Scorm12ValidationError,
      children: scorm12_constants.correct_responses_children
    });
  }
  /**
   * Called when the API has been initialized after the CMI has been created
   */
  initialize() {
    super.initialize();
    this.objectives?.initialize();
    this.correct_responses?.initialize();
  }
  /**
   * Called when the API has been reset
   */
  reset() {
    this._initialized = false;
    this._id = "";
    this._time = "";
    this._type = "";
    this._weighting = "";
    this._student_response = "";
    this._result = "";
    this._latency = "";
    this.objectives?.reset();
    this.correct_responses?.reset();
  }
  /**
   * Getter for _id. Should only be called during JSON export.
   * @return {string}
   */
  get id() {
    if (!this.jsonString) {
      throw new Scorm12ValidationError(
        this._cmi_element + ".id",
        scorm12_errors$1.WRITE_ONLY_ELEMENT
      );
    }
    return this._id;
  }
  /**
   * Setter for _id
   * @param {string} id
   */
  set id(id) {
    if (check12ValidFormat(this._cmi_element + ".id", id, scorm12_regex.CMIIdentifier)) {
      this._id = id;
    }
  }
  /**
   * Getter for _time. Should only be called during JSON export.
   * @return {string}
   */
  get time() {
    if (!this.jsonString) {
      throw new Scorm12ValidationError(
        this._cmi_element + ".time",
        scorm12_errors$1.WRITE_ONLY_ELEMENT
      );
    }
    return this._time;
  }
  /**
   * Setter for _time
   * @param {string} time
   */
  set time(time) {
    if (check12ValidFormat(this._cmi_element + ".time", time, scorm12_regex.CMITime)) {
      this._time = time;
    }
  }
  /**
   * Getter for _type. Should only be called during JSON export.
   * @return {string}
   */
  get type() {
    if (!this.jsonString) {
      throw new Scorm12ValidationError(
        this._cmi_element + ".type",
        scorm12_errors$1.WRITE_ONLY_ELEMENT
      );
    }
    return this._type;
  }
  /**
   * Setter for _type
   * @param {string} type
   */
  set type(type) {
    if (check12ValidFormat(this._cmi_element + ".type", type, scorm12_regex.CMIType)) {
      this._type = type;
    }
  }
  /**
   * Getter for _weighting. Should only be called during JSON export.
   * @return {string}
   */
  get weighting() {
    if (!this.jsonString) {
      throw new Scorm12ValidationError(
        this._cmi_element + ".weighting",
        scorm12_errors$1.WRITE_ONLY_ELEMENT
      );
    }
    return this._weighting;
  }
  /**
   * Setter for _weighting
   * @param {string} weighting
   */
  set weighting(weighting) {
    if (check12ValidFormat(this._cmi_element + ".weighting", weighting, scorm12_regex.CMIDecimal) && check12ValidRange(this._cmi_element + ".weighting", weighting, scorm12_regex.weighting_range)) {
      this._weighting = weighting;
    }
  }
  /**
   * Getter for _student_response. Should only be called during JSON export.
   * @return {string}
   */
  get student_response() {
    if (!this.jsonString) {
      throw new Scorm12ValidationError(
        this._cmi_element + ".student_response",
        scorm12_errors$1.WRITE_ONLY_ELEMENT
      );
    }
    return this._student_response;
  }
  /**
   * Setter for _student_response
   * @param {string} student_response
   */
  set student_response(student_response) {
    if (check12ValidFormat(
      this._cmi_element + ".student_response",
      student_response,
      scorm12_regex.CMIFeedback,
      true
    )) {
      this._student_response = student_response;
    }
  }
  /**
   * Getter for _result. Should only be called during JSON export.
   * @return {string}
   */
  get result() {
    if (!this.jsonString) {
      throw new Scorm12ValidationError(
        this._cmi_element + ".result",
        scorm12_errors$1.WRITE_ONLY_ELEMENT
      );
    }
    return this._result;
  }
  /**
   * Setter for _result
   * @param {string} result
   */
  set result(result) {
    if (check12ValidFormat(this._cmi_element + ".result", result, scorm12_regex.CMIResult)) {
      this._result = result;
    }
  }
  /**
   * Getter for _latency. Should only be called during JSON export.
   * @return {string}
   */
  get latency() {
    if (!this.jsonString) {
      throw new Scorm12ValidationError(
        this._cmi_element + ".latency",
        scorm12_errors$1.WRITE_ONLY_ELEMENT
      );
    }
    return this._latency;
  }
  /**
   * Setter for _latency
   * @param {string} latency
   */
  set latency(latency) {
    if (check12ValidFormat(this._cmi_element + ".latency", latency, scorm12_regex.CMITimespan)) {
      this._latency = latency;
    }
  }
  /**
   * toJSON for cmi.interactions.n
   *
   * @return {
   *    {
   *      id: string,
   *      time: string,
   *      type: string,
   *      weighting: string,
   *      student_response: string,
   *      result: string,
   *      latency: string,
   *      objectives: CMIArray,
   *      correct_responses: CMIArray
   *    }
   *  }
   */
  toJSON() {
    this.jsonString = true;
    const result = {
      id: this.id,
      time: this.time,
      type: this.type,
      weighting: this.weighting,
      student_response: this.student_response,
      result: this.result,
      latency: this.latency,
      objectives: this.objectives,
      correct_responses: this.correct_responses
    };
    delete this.jsonString;
    return result;
  }
}
class CMIInteractionsObjectivesObject extends BaseCMI {
  /**
   * Constructor for cmi.interactions.n.objectives.n
   */
  constructor() {
    super("cmi.interactions.n.objectives.n");
    this._id = "";
  }
  /**
   * Called when the API has been reset
   */
  reset() {
    this._initialized = false;
    this._id = "";
  }
  /**
   * Getter for _id
   * @return {string}
   */
  get id() {
    return this._id;
  }
  /**
   * Setter for _id
   * @param {string} id
   */
  set id(id) {
    if (check12ValidFormat(this._cmi_element + ".id", id, scorm12_regex.CMIIdentifier)) {
      this._id = id;
    }
  }
  /**
   * toJSON for cmi.interactions.n.objectives.n
   * @return {
   *    {
   *      id: string
   *    }
   *  }
   */
  toJSON() {
    this.jsonString = true;
    const result = {
      id: this.id
    };
    delete this.jsonString;
    return result;
  }
}
class CMIInteractionsCorrectResponsesObject extends BaseCMI {
  /**
   * Constructor for cmi.interactions.correct_responses.n
   */
  constructor() {
    super("cmi.interactions.correct_responses.n");
    this._pattern = "";
  }
  /**
   * Called when the API has been reset
   */
  reset() {
    this._initialized = false;
    this._pattern = "";
  }
  /**
   * Getter for _pattern
   * @return {string}
   */
  get pattern() {
    if (!this.jsonString) {
      throw new Scorm12ValidationError(
        this._cmi_element + ".pattern",
        scorm12_errors$1.WRITE_ONLY_ELEMENT
      );
    }
    return this._pattern;
  }
  /**
   * Setter for _pattern
   * @param {string} pattern
   */
  set pattern(pattern) {
    if (check12ValidFormat(this._cmi_element + ".pattern", pattern, scorm12_regex.CMIFeedback, true)) {
      this._pattern = pattern;
    }
  }
  /**
   * toJSON for cmi.interactions.correct_responses.n
   * @return {
   *    {
   *      pattern: string
   *    }
   *  }
   */
  toJSON() {
    this.jsonString = true;
    const result = {
      pattern: this._pattern
    };
    delete this.jsonString;
    return result;
  }
}

let CMI$1 = class CMI extends BaseRootCMI {
  /**
   * Constructor for the SCORM 1.2 cmi object
   * @param {string} cmi_children
   * @param {(CMIStudentData|AICCCMIStudentData)} student_data
   * @param {boolean} initialized
   */
  constructor(cmi_children, student_data, initialized) {
    super("cmi");
    this.__children = "";
    this.__version = "3.4";
    this._launch_data = "";
    this._comments = "";
    this._comments_from_lms = "";
    if (initialized) this.initialize();
    this.__children = cmi_children ? cmi_children : scorm12_constants.cmi_children;
    this.core = new CMICore();
    this.objectives = new CMIObjectives();
    this.student_data = student_data ? student_data : new CMIStudentData();
    this.student_preference = new CMIStudentPreference();
    this.interactions = new CMIInteractions();
  }
  /**
   * Called when the API has been reset
   */
  reset() {
    this._initialized = false;
    this._launch_data = "";
    this._comments = "";
    this.core?.reset();
    this.objectives = new CMIObjectives();
    this.interactions = new CMIInteractions();
    this.student_data?.reset();
    this.student_preference?.reset();
  }
  /**
   * Called when the API has been initialized after the CMI has been created
   */
  initialize() {
    super.initialize();
    this.core?.initialize();
    this.objectives?.initialize();
    this.student_data?.initialize();
    this.student_preference?.initialize();
    this.interactions?.initialize();
  }
  /**
   * toJSON for cmi
   *
   * @return {
   *    {
   *      suspend_data: string,
   *      launch_data: string,
   *      comments: string,
   *      comments_from_lms: string,
   *      core: CMICore,
   *      objectives: CMIObjectives,
   *      student_data: CMIStudentData,
   *      student_preference: CMIStudentPreference,
   *      interactions: CMIInteractions
   *    }
   *  }
   */
  toJSON() {
    this.jsonString = true;
    const result = {
      suspend_data: this.suspend_data,
      launch_data: this.launch_data,
      comments: this.comments,
      comments_from_lms: this.comments_from_lms,
      core: this.core,
      objectives: this.objectives,
      student_data: this.student_data,
      student_preference: this.student_preference,
      interactions: this.interactions
    };
    delete this.jsonString;
    return result;
  }
  /**
   * Getter for __version
   * @return {string}
   */
  get _version() {
    return this.__version;
  }
  /**
   * Setter for __version. Just throws an error.
   * @param {string} _version
   */
  set _version(_version) {
    throw new Scorm12ValidationError(
      this._cmi_element + "._version",
      scorm12_errors$1.INVALID_SET_VALUE
    );
  }
  /**
   * Getter for __children
   * @return {string}
   */
  get _children() {
    return this.__children;
  }
  /**
   * Setter for __version. Just throws an error.
   * @param {string} _children
   */
  set _children(_children) {
    throw new Scorm12ValidationError(
      this._cmi_element + "._children",
      scorm12_errors$1.INVALID_SET_VALUE
    );
  }
  /**
   * Getter for _suspend_data
   * @return {string}
   */
  get suspend_data() {
    return this.core?.suspend_data;
  }
  /**
   * Setter for _suspend_data
   * @param {string} suspend_data
   */
  set suspend_data(suspend_data) {
    if (this.core) {
      this.core.suspend_data = suspend_data;
    }
  }
  /**
   * Getter for _launch_data
   * @return {string}
   */
  get launch_data() {
    return this._launch_data;
  }
  /**
   * Setter for _launch_data. Can only be called before  initialization.
   * @param {string} launch_data
   */
  set launch_data(launch_data) {
    if (this.initialized) {
      throw new Scorm12ValidationError(
        this._cmi_element + ".launch_data",
        scorm12_errors$1.READ_ONLY_ELEMENT
      );
    } else {
      this._launch_data = launch_data;
    }
  }
  /**
   * Getter for _comments
   * @return {string}
   */
  get comments() {
    return this._comments;
  }
  /**
   * Setter for _comments
   * @param {string} comments
   */
  set comments(comments) {
    if (check12ValidFormat(
      this._cmi_element + ".comments",
      comments,
      scorm12_regex.CMIString4096,
      true
    )) {
      this._comments = comments;
    }
  }
  /**
   * Getter for _comments_from_lms
   * @return {string}
   */
  get comments_from_lms() {
    return this._comments_from_lms;
  }
  /**
   * Setter for _comments_from_lms. Can only be called before  initialization.
   * @param {string} comments_from_lms
   */
  set comments_from_lms(comments_from_lms) {
    if (this.initialized) {
      throw new Scorm12ValidationError(
        this._cmi_element + ".comments_from_lms",
        scorm12_errors$1.READ_ONLY_ELEMENT
      );
    } else {
      this._comments_from_lms = comments_from_lms;
    }
  }
  /**
   * Adds the current session time to the existing total time.
   *
   * @return {string}
   */
  getCurrentTotalTime() {
    return this.core.getCurrentTotalTime(this.start_time);
  }
};

class NAV extends BaseCMI {
  /**
   * Constructor for NAV object
   */
  constructor() {
    super("cmi.nav");
    this._event = "";
  }
  /**
   * Called when the API has been reset
   */
  reset() {
    this._event = "";
    this._initialized = false;
  }
  /**
   * Getter for _event
   * @return {string}
   */
  get event() {
    return this._event;
  }
  /**
   * Setter for _event
   * @param {string} event
   */
  set event(event) {
    if (event === "" || check12ValidFormat(this._cmi_element + ".event", event, scorm12_regex.NAVEvent)) {
      this._event = event;
    }
  }
  /**
   * toJSON for nav object
   * @return {
   *    {
   *      event: string
   *    }
   *  }
   */
  toJSON() {
    this.jsonString = true;
    const result = {
      event: this.event
    };
    delete this.jsonString;
    return result;
  }
}

const SuccessStatus = {
  PASSED: "passed",
  FAILED: "failed",
  UNKNOWN: "unknown"
};
const CompletionStatus = {
  COMPLETED: "completed",
  INCOMPLETE: "incomplete",
  UNKNOWN: "unknown"
};
const LogLevelEnum = {
  _: 0,
  DEBUG: 1,
  INFO: 2,
  WARN: 3,
  ERROR: 4,
  NONE: 5
};

const DefaultSettings = {
  autocommit: false,
  autocommitSeconds: 10,
  asyncCommit: false,
  sendFullCommit: true,
  lmsCommitUrl: false,
  dataCommitFormat: "json",
  commitRequestDataType: "application/json;charset=UTF-8",
  autoProgress: false,
  logLevel: LogLevelEnum.ERROR,
  selfReportSessionTime: false,
  alwaysSendTotalTime: false,
  renderCommonCommitFields: false,
  strict_errors: true,
  xhrHeaders: {},
  xhrWithCredentials: false,
  fetchMode: "cors",
  responseHandler: async function(response) {
    if (typeof response !== "undefined") {
      let httpResult = null;
      try {
        if (typeof response.json === "function") {
          httpResult = await response.json();
        } else if (typeof response.text === "function") {
          const responseText = await response.text();
          if (responseText) {
            httpResult = JSON.parse(responseText);
          }
        }
      } catch (e) {
      }
      if (httpResult === null || !{}.hasOwnProperty.call(httpResult, "result")) {
        if (response.status === 200) {
          return {
            result: global_constants.SCORM_TRUE,
            errorCode: 0
          };
        } else {
          return {
            result: global_constants.SCORM_FALSE,
            errorCode: 101
          };
        }
      } else {
        return {
          result: httpResult.result,
          errorCode: httpResult.errorCode ? httpResult.errorCode : httpResult.result === global_constants.SCORM_TRUE ? 0 : 101
        };
      }
    }
    return {
      result: global_constants.SCORM_FALSE,
      errorCode: 101
    };
  },
  requestHandler: function(commitObject) {
    return commitObject;
  },
  onLogMessage: defaultLogHandler,
  scoItemIds: [],
  scoItemIdValidator: false,
  globalObjectiveIds: [],
  // Offline support settings
  enableOfflineSupport: false,
  courseId: "",
  syncOnInitialize: true,
  syncOnTerminate: true,
  maxSyncAttempts: 5
};
function defaultLogHandler(messageLevel, logMessage) {
  switch (messageLevel) {
    case "4":
    case 4:
    case "ERROR":
    case LogLevelEnum.ERROR:
      console.error(logMessage);
      break;
    case "3":
    case 3:
    case "WARN":
    case LogLevelEnum.WARN:
      console.warn(logMessage);
      break;
    case "2":
    case 2:
    case "INFO":
    case LogLevelEnum.INFO:
      console.info(logMessage);
      break;
    case "1":
    case 1:
    case "DEBUG":
    case LogLevelEnum.DEBUG:
      if (console.debug) {
        console.debug(logMessage);
      } else {
        console.log(logMessage);
      }
      break;
  }
}

class ScheduledCommit {
  /**
   * Constructor for ScheduledCommit
   * @param {BaseAPI} API
   * @param {number} when
   * @param {string} callback
   */
  constructor(API, when, callback) {
    this._cancelled = false;
    this._API = API;
    this._timeout = setTimeout(this.wrapper.bind(this), when);
    this._callback = callback;
  }
  /**
   * Cancel any currently scheduled commit
   */
  cancel() {
    this._cancelled = true;
    if (this._timeout) {
      clearTimeout(this._timeout);
    }
  }
  /**
   * Wrap the API commit call to check if the call has already been cancelled
   */
  wrapper() {
    if (!this._cancelled) {
      (async () => await this._API.commit(this._callback))();
    }
  }
}

class HttpService {
  /**
   * Constructor for HttpService
   * @param {Settings} settings - The settings object
   * @param {ErrorCode} error_codes - The error codes object
   */
  constructor(settings, error_codes) {
    this.settings = settings;
    this.error_codes = error_codes;
  }
  /**
   * Sends HTTP requests to the LMS with special handling for immediate and standard requests.
   *
   * This method handles communication with the LMS server, implementing two distinct
   * request handling strategies based on the context:
   *
   * 1. Immediate Mode (used during termination):
   *    When immediate=true, the method:
   *    - Initiates the fetch request but doesn't wait for it to complete
   *    - Returns a success result immediately
   *    - Processes the response asynchronously when it arrives
   *
   *    This is critical for browser compatibility during page unload/termination,
   *    as some browsers (especially Chrome) may cancel synchronous or awaited
   *    requests when a page is closing.
   *
   * 2. Standard Mode (normal operation):
   *    When immediate=false, the method:
   *    - Processes the request parameters through the configured requestHandler
   *    - Awaits the fetch response completely
   *    - Transforms the response using the configured responseHandler
   *    - Triggers appropriate event listeners based on success/failure
   *    - Returns the complete result with appropriate error codes
   *
   * The method also includes error handling to catch network failures or other
   * exceptions that might occur during the request process.
   *
   * @param {string} url - The URL endpoint to send the request to
   * @param {CommitObject|StringKeyMap|Array} params - The data to send to the LMS
   * @param {boolean} immediate - Whether to send the request immediately without waiting (true) or process normally (false)
   * @param {Function} apiLog - Function to log API messages with appropriate levels
   * @param {Function} processListeners - Function to trigger event listeners for commit events
   * @return {Promise<ResultObject>} - A promise that resolves with the result of the request
   *
   * @example
   * // Standard request (waits for response)
   * const result = await httpService.processHttpRequest(
   *   "https://lms.example.com/commit",
   *   { cmi: { core: { lesson_status: "completed" } } },
   *   false,
   *   console.log,
   *   (event) => dispatchEvent(new CustomEvent(event))
   * );
   *
   * @example
   * // Immediate request (for termination)
   * const result = await httpService.processHttpRequest(
   *   "https://lms.example.com/commit",
   *   { cmi: { core: { lesson_status: "completed" } } },
   *   true,
   *   console.log,
   *   (event) => dispatchEvent(new CustomEvent(event))
   * );
   * // result will be success immediately, regardless of actual HTTP result
   */
  async processHttpRequest(url, params, immediate = false, apiLog, processListeners) {
    const genericError = {
      result: global_constants.SCORM_FALSE,
      errorCode: this.error_codes.GENERAL
    };
    if (immediate) {
      this.performFetch(url, params).then(async (response) => {
        await this.transformResponse(response, processListeners);
      });
      return {
        result: global_constants.SCORM_TRUE,
        errorCode: 0
      };
    }
    const process = async (url2, params2, settings) => {
      try {
        params2 = settings.requestHandler(params2);
        const response = await this.performFetch(url2, params2);
        return this.transformResponse(response, processListeners);
      } catch (e) {
        apiLog("processHttpRequest", e, LogLevelEnum.ERROR);
        processListeners("CommitError");
        return genericError;
      }
    };
    return await process(url, params, this.settings);
  }
  /**
   * Perform the fetch request to the LMS
   * @param {string} url - The URL to send the request to
   * @param {StringKeyMap|Array} params - The parameters to include in the request
   * @return {Promise<Response>} - The response from the LMS
   * @private
   */
  async performFetch(url, params) {
    return fetch(url, {
      method: "POST",
      mode: this.settings.fetchMode,
      body: params instanceof Array ? params.join("&") : JSON.stringify(params),
      headers: {
        ...this.settings.xhrHeaders,
        "Content-Type": this.settings.commitRequestDataType
      },
      credentials: this.settings.xhrWithCredentials ? "include" : void 0,
      keepalive: true
    });
  }
  /**
   * Transforms the response from the LMS to a ResultObject
   * @param {Response} response - The response from the LMS
   * @param {Function} processListeners - Function to process event listeners
   * @return {Promise<ResultObject>} - The transformed response
   * @private
   */
  async transformResponse(response, processListeners) {
    const result = typeof this.settings.responseHandler === "function" ? await this.settings.responseHandler(response) : await response.json();
    if (response.status >= 200 && response.status <= 299 && (result.result === true || result.result === global_constants.SCORM_TRUE)) {
      processListeners("CommitSuccess");
      if (!Object.hasOwnProperty.call(result, "errorCode")) {
        result.errorCode = 0;
      }
    } else {
      if (!Object.hasOwnProperty.call(result, "errorCode")) {
        result.errorCode = this.error_codes.GENERAL;
      }
      processListeners("CommitError", null, result.errorCode);
    }
    return result;
  }
  /**
   * Updates the service settings
   * @param {Settings} settings - The new settings
   */
  updateSettings(settings) {
    this.settings = settings;
  }
}

class EventService {
  /**
   * Constructor for EventService
   * @param {Function} apiLog - Function to log API messages
   */
  constructor(apiLog) {
    // Map of function names to listeners for faster lookups
    this.listenerMap = /* @__PURE__ */ new Map();
    // Total count of listeners for logging
    this.listenerCount = 0;
    this.apiLog = apiLog;
  }
  /**
   * Parses a listener name into its components
   *
   * @param {string} listenerName - The name of the listener
   * @returns {ParsedListener|null} - The parsed listener information or null if invalid
   */
  parseListenerName(listenerName) {
    const listenerSplit = listenerName.split(".");
    if (listenerSplit.length === 0) return null;
    const functionName = listenerSplit[0];
    let CMIElement = null;
    if (listenerSplit.length > 1) {
      CMIElement = listenerName.replace(`${functionName}.`, "");
    }
    return { functionName, CMIElement };
  }
  /**
   * Provides a mechanism for attaching to a specific SCORM event
   *
   * @param {string} listenerName - The name of the listener
   * @param {Function} callback - The callback function to execute when the event occurs
   */
  on(listenerName, callback) {
    if (!callback) return;
    const listenerFunctions = listenerName.split(" ");
    for (const listenerFunction of listenerFunctions) {
      const parsedListener = this.parseListenerName(listenerFunction);
      if (!parsedListener) continue;
      const { functionName, CMIElement } = parsedListener;
      const listeners = this.listenerMap.get(functionName) ?? [];
      listeners.push({
        functionName,
        CMIElement,
        callback
      });
      this.listenerMap.set(functionName, listeners);
      this.listenerCount++;
      this.apiLog(
        "on",
        `Added event listener: ${this.listenerCount}`,
        LogLevelEnum.INFO,
        functionName
      );
    }
  }
  /**
   * Provides a mechanism for detaching a specific SCORM event listener
   *
   * @param {string} listenerName - The name of the listener to remove
   * @param {Function} callback - The callback function to remove
   */
  off(listenerName, callback) {
    if (!callback) return;
    const listenerFunctions = listenerName.split(" ");
    for (const listenerFunction of listenerFunctions) {
      const parsedListener = this.parseListenerName(listenerFunction);
      if (!parsedListener) continue;
      const { functionName, CMIElement } = parsedListener;
      const listeners = this.listenerMap.get(functionName);
      if (!listeners) continue;
      const removeIndex = listeners.findIndex(
        (obj) => obj.CMIElement === CMIElement && obj.callback === callback
      );
      if (removeIndex !== -1) {
        listeners.splice(removeIndex, 1);
        this.listenerCount--;
        if (listeners.length === 0) {
          this.listenerMap.delete(functionName);
        } else {
          this.listenerMap.set(functionName, listeners);
        }
        this.apiLog(
          "off",
          `Removed event listener: ${this.listenerCount}`,
          LogLevelEnum.INFO,
          functionName
        );
      }
    }
  }
  /**
   * Provides a mechanism for clearing all listeners from a specific SCORM event
   *
   * @param {string} listenerName - The name of the listener to clear
   */
  clear(listenerName) {
    const listenerFunctions = listenerName.split(" ");
    for (const listenerFunction of listenerFunctions) {
      const parsedListener = this.parseListenerName(listenerFunction);
      if (!parsedListener) continue;
      const { functionName, CMIElement } = parsedListener;
      if (this.listenerMap.has(functionName)) {
        const listeners = this.listenerMap.get(functionName);
        const newListeners = listeners.filter((obj) => obj.CMIElement !== CMIElement);
        this.listenerCount -= listeners.length - newListeners.length;
        if (newListeners.length === 0) {
          this.listenerMap.delete(functionName);
        } else {
          this.listenerMap.set(functionName, newListeners);
        }
      }
    }
  }
  /**
   * Processes any 'on' listeners that have been created
   *
   * @param {string} functionName - The name of the function that triggered the event
   * @param {string} CMIElement - The CMI element that was affected
   * @param {any} value - The value that was set
   */
  processListeners(functionName, CMIElement, value) {
    this.apiLog(functionName, value, LogLevelEnum.INFO, CMIElement);
    const listeners = this.listenerMap.get(functionName);
    if (!listeners) return;
    for (const listener of listeners) {
      const listenerHasCMIElement = !!listener.CMIElement;
      let CMIElementsMatch = false;
      if (CMIElement && listener.CMIElement) {
        if (listener.CMIElement.endsWith("*")) {
          const prefix = listener.CMIElement.slice(0, -1);
          CMIElementsMatch = CMIElement.startsWith(prefix);
        } else {
          CMIElementsMatch = listener.CMIElement === CMIElement;
        }
      }
      if (!listenerHasCMIElement || CMIElementsMatch) {
        this.apiLog(
          "processListeners",
          `Processing listener: ${listener.functionName}`,
          LogLevelEnum.DEBUG,
          CMIElement
        );
        if (functionName.startsWith("Sequence")) {
          listener.callback(value);
        } else if (functionName === "CommitError") {
          listener.callback(value);
        } else if (functionName === "CommitSuccess") {
          listener.callback();
        } else {
          listener.callback(CMIElement, value);
        }
<<<<<<< HEAD
      }
    }
  }
  /**
   * Resets the event service by clearing all listeners
   */
  reset() {
    this.listenerMap.clear();
    this.listenerCount = 0;
  }
}

class SerializationService {
  /**
   * Loads CMI data from a flattened JSON object with special handling for arrays and ordering.
   *
   * This method implements a complex algorithm for loading flattened JSON data into the CMI
   * object structure. It handles several key challenges:
   *
   * 1. Ordering dependencies: Some CMI elements (like interactions and objectives) must be
   *    loaded in a specific order to ensure proper initialization.
   *
   * 2. Array handling: Interactions and objectives are stored as arrays, and their properties
   *    must be loaded in the correct order (e.g., 'id' and 'type' must be set before other properties).
   *
   * 3. Unflattening: The method converts flattened dot notation (e.g., "cmi.objectives.0.id")
   *    back into nested objects before loading.
   *
   * The algorithm works by:
   * - Categorizing keys into interactions, objectives, and other properties
   * - Sorting interactions to prioritize 'id' and 'type' fields within each index
   * - Sorting objectives to prioritize 'id' fields within each index
   * - Processing each category in order: interactions, objectives, then other properties
   *
   * @param {StringKeyMap} json - The flattened JSON object with dot notation keys
   * @param {string} CMIElement - The CMI element to start from (usually empty or "cmi")
   * @param {Function} setCMIValue - Function to set CMI value
   * @param {Function} isNotInitialized - Function to check if API is not initialized
   *
   * @param setStartingData
   * @example
   * // Example of flattened JSON input:
   * // {
   * //   "cmi.objectives.0.id": "obj1",
   * //   "cmi.objectives.0.score.raw": "80",
   * //   "cmi.interactions.0.id": "int1",
   * //   "cmi.interactions.0.type": "choice",
   * //   "cmi.interactions.0.result": "correct"
   * // }
   */
  loadFromFlattenedJSON(json, CMIElement = "", setCMIValue, isNotInitialized, setStartingData) {
    if (!isNotInitialized()) {
      console.error("loadFromFlattenedJSON can only be called before the call to lmsInitialize.");
      return;
    }
    const int_pattern = /^(cmi\.interactions\.)(\d+)\.(.*)$/;
    const obj_pattern = /^(cmi\.objectives\.)(\d+)\.(.*)$/;
    const interactions = [];
    const objectives = [];
    const others = [];
    for (const key in json) {
      if (Object.prototype.hasOwnProperty.call(json, key)) {
        const intMatch = key.match(int_pattern);
        if (intMatch) {
          interactions.push({
            key,
            value: json[key],
            index: Number(intMatch[2]),
            field: intMatch[3]
          });
          continue;
=======
        var int_pattern = /^(cmi\.interactions\.)(\d+)\.(.*)$/;
        var obj_pattern = /^(cmi\.objectives\.)(\d+)\.(.*)$/;
        var result = Object.keys(json).map(function (key) {
            return [String(key), json[key]];
        });
        result.sort(function (_a, _c) {
            var a = _a[0], _b = _a[1];
            var c = _c[0], _d = _c[1];
            var test;
            if ((test = testPattern(a, c, int_pattern)) !== null) {
                return test;
            }
            if ((test = testPattern(a, c, obj_pattern)) !== null) {
                return test;
            }
            if (a < c) {
                return -1;
            }
            if (a > c) {
                return 1;
            }
            return 0;
        });
        var obj;
        result.forEach(function (element) {
            obj = {};
            obj[element[0]] = element[1];
            _this.loadFromJSON((0,utilities.unflatten)(obj), CMIElement);
        });
    };
    BaseAPI.prototype.loadFromJSON = function (json, CMIElement) {
        if (CMIElement === void 0) { CMIElement = ""; }
        if ((!CMIElement || CMIElement === "") &&
            !Object.hasOwnProperty.call(json, "cmi") &&
            !Object.hasOwnProperty.call(json, "adl")) {
            CMIElement = "cmi";
        }
        if (!this.isNotInitialized()) {
            console.error("loadFromJSON can only be called before the call to lmsInitialize.");
            return;
>>>>>>> abffd9d8
        }
        const objMatch = key.match(obj_pattern);
        if (objMatch) {
          objectives.push({
            key,
            value: json[key],
            index: Number(objMatch[2]),
            field: objMatch[3]
          });
          continue;
        }
        others.push({ key, value: json[key] });
      }
    }
    interactions.sort((a, b) => {
      if (a.index !== b.index) {
        return a.index - b.index;
      }
      if (a.field === "id") return -1;
      if (b.field === "id") return 1;
      if (a.field === "type") return -1;
      if (b.field === "type") return 1;
      return a.field.localeCompare(b.field);
    });
    objectives.sort((a, b) => {
      if (a.index !== b.index) {
        return a.index - b.index;
      }
      if (a.field === "id") return -1;
      if (b.field === "id") return 1;
      return a.field.localeCompare(b.field);
    });
    others.sort((a, b) => a.key.localeCompare(b.key));
    const processItems = (items) => {
      items.forEach((item) => {
        const obj = {};
        obj[item.key] = item.value;
        this.loadFromJSON(
          unflatten(obj),
          CMIElement,
          setCMIValue,
          isNotInitialized,
          setStartingData
        );
      });
    };
    processItems(interactions);
    processItems(objectives);
    processItems(others);
  }
  /**
   * Loads CMI data from a nested JSON object with recursive traversal.
   *
   * This method implements a recursive algorithm for loading nested JSON data into the CMI
   * object structure. It handles several key aspects:
   *
   * 1. Recursive traversal: The method recursively traverses the nested JSON structure,
   *    building CMI element paths as it goes (e.g., "cmi.core.student_id").
   *
   * 2. Type-specific handling: Different data types are handled differently:
   *    - Arrays: Each array element is processed individually with its index in the path
   *    - Objects: Recursively processed with updated path
   *    - Primitives: Set directly using setCMIValue
   *
   * 3. Initialization check: Ensures the method is only called before API initialization
   *
   * 4. Starting data storage: Stores the original JSON data for potential future use
   *
   * The algorithm works by:
   * - First storing the complete JSON object via setStartingData
   * - Iterating through each property in the JSON object
   * - For each property, determining its type and handling it accordingly
   * - Building the CMI element path as it traverses the structure
   * - Setting values at the appropriate paths using setCMIValue
   *
   * @param {{[key: string]: any}} json - The nested JSON object to load
   * @param {string} CMIElement - The CMI element to start from (usually empty or "cmi")
   * @param {Function} setCMIValue - Function to set CMI value at a specific path
   * @param {Function} isNotInitialized - Function to check if API is not initialized
   * @param {Function} setStartingData - Function to store the original JSON data
   *
   * @example
   * // Example of nested JSON input:
   * // {
   * //   "core": {
   * //     "student_id": "12345",
   * //     "student_name": "John Doe"
   * //   },
   * //   "objectives": [
   * //     { "id": "obj1", "score": { "raw": 80 } },
   * //     { "id": "obj2", "score": { "raw": 90 } }
   * //   ]
   * // }
   */
  loadFromJSON(json, CMIElement = "", setCMIValue, isNotInitialized, setStartingData) {
    if (!isNotInitialized()) {
      console.error("loadFromJSON can only be called before the call to lmsInitialize.");
      return;
    }
    CMIElement = CMIElement !== void 0 ? CMIElement : "cmi";
    setStartingData(json);
    for (const key in json) {
      if (Object.prototype.hasOwnProperty.call(json, key) && json[key]) {
        const currentCMIElement = (CMIElement ? CMIElement + "." : "") + key;
        const value = json[key];
        if (value.constructor === Array) {
          for (let i = 0; i < value.length; i++) {
            if (value[i]) {
              const item = value[i];
              const tempCMIElement = `${currentCMIElement}.${i}`;
              if (item.constructor === Object) {
                this.loadFromJSON(
                  item,
                  tempCMIElement,
                  setCMIValue,
                  isNotInitialized,
                  setStartingData
                );
              } else {
                setCMIValue(tempCMIElement, item);
              }
            }
          }
        } else if (value.constructor === Object) {
          this.loadFromJSON(
            value,
            currentCMIElement,
            setCMIValue,
            isNotInitialized,
            setStartingData
          );
        } else {
          setCMIValue(currentCMIElement, value);
        }
      }
    }
  }
  /**
   * Render the CMI object to JSON for sending to an LMS.
   *
   * @param {BaseCMI|StringKeyMap} cmi - The CMI object
   * @param {boolean} sendFullCommit - Whether to send the full commit
   * @return {string}
   */
  renderCMIToJSONString(cmi, sendFullCommit) {
    if (sendFullCommit) {
      return JSON.stringify({ cmi });
    }
    return JSON.stringify({ cmi }, (k, v) => v === void 0 ? null : v, 2);
  }
  /**
   * Returns a JS object representing the current cmi
   * @param {BaseCMI|StringKeyMap} cmi - The CMI object
   * @param {boolean} sendFullCommit - Whether to send the full commit
   * @return {object}
   */
  renderCMIToJSONObject(cmi, sendFullCommit) {
    return JSON.parse(this.renderCMIToJSONString(cmi, sendFullCommit));
  }
  /**
   * Builds the commit object to be sent to the LMS
   * @param {boolean} terminateCommit - Whether this is a termination commit
   * @param {boolean} alwaysSendTotalTime - Whether to always send total time
   * @param {boolean|Function} renderCommonCommitFields - Whether to render common commit fields
   * @param {Function} renderCommitObject - Function to render commit object
   * @param {Function} renderCommitCMI - Function to render commit CMI
   * @param {LogLevel} apiLogLevel - The API log level
   * @return {CommitObject|StringKeyMap|Array<any>}
   */
  getCommitObject(terminateCommit, alwaysSendTotalTime, renderCommonCommitFields, renderCommitObject, renderCommitCMI, apiLogLevel) {
    const shouldTerminateCommit = terminateCommit || alwaysSendTotalTime;
    const commitObject = renderCommonCommitFields ? renderCommitObject(shouldTerminateCommit) : renderCommitCMI(shouldTerminateCommit);
    if ([LogLevelEnum.DEBUG, "1", 1, "DEBUG"].includes(apiLogLevel)) {
      console.debug("Commit (terminated: " + (terminateCommit ? "yes" : "no") + "): ");
      console.debug(commitObject);
    }
    return commitObject;
  }
}

class LoggingService {
  /**
   * Private constructor to prevent direct instantiation
   */
  constructor() {
    this._logLevel = LogLevelEnum.ERROR;
    this._logHandler = defaultLogHandler;
  }
  /**
   * Get the singleton instance of LoggingService
   *
   * @returns {LoggingService} The singleton instance
   */
  static getInstance() {
    if (!LoggingService._instance) {
      LoggingService._instance = new LoggingService();
    }
    return LoggingService._instance;
  }
  /**
   * Set the log level
   *
   * @param {LogLevel} level - The log level to set
   */
  setLogLevel(level) {
    this._logLevel = level;
  }
  /**
   * Get the current log level
   *
   * @returns {LogLevel} The current log level
   */
  getLogLevel() {
    return this._logLevel;
  }
  /**
   * Set a custom log handler
   *
   * @param {Function} handler - The function to handle log messages
   */
  setLogHandler(handler) {
    this._logHandler = handler;
  }
  /**
   * Log a message if the message level is greater than or equal to the current log level
   *
   * @param {LogLevel} messageLevel - The level of the message
   * @param {string} logMessage - The message to log
   */
  log(messageLevel, logMessage) {
    if (this.shouldLog(messageLevel)) {
      this._logHandler(messageLevel, logMessage);
    }
  }
  /**
   * Log a message at ERROR level
   *
   * @param {string} logMessage - The message to log
   */
  error(logMessage) {
    this.log(LogLevelEnum.ERROR, logMessage);
  }
  /**
   * Log a message at WARN level
   *
   * @param {string} logMessage - The message to log
   */
  warn(logMessage) {
    this.log(LogLevelEnum.WARN, logMessage);
  }
  /**
   * Log a message at INFO level
   *
   * @param {string} logMessage - The message to log
   */
  info(logMessage) {
    this.log(LogLevelEnum.INFO, logMessage);
  }
  /**
   * Log a message at DEBUG level
   *
   * @param {string} logMessage - The message to log
   */
  debug(logMessage) {
    this.log(LogLevelEnum.DEBUG, logMessage);
  }
  /**
   * Determine if a message should be logged based on its level and the current log level
   *
   * @param {LogLevel} messageLevel - The level of the message
   * @returns {boolean} Whether the message should be logged
   */
  shouldLog(messageLevel) {
    const numericMessageLevel = this.getNumericLevel(messageLevel);
    const numericLogLevel = this.getNumericLevel(this._logLevel);
    return numericMessageLevel >= numericLogLevel;
  }
  /**
   * Convert a log level to its numeric value
   *
   * @param {LogLevel} level - The log level to convert
   * @returns {number} The numeric value of the log level
   */
  getNumericLevel(level) {
    if (level === void 0) return LogLevelEnum.NONE;
    if (typeof level === "number") return level;
    switch (level) {
      case "1":
      case "DEBUG":
        return LogLevelEnum.DEBUG;
      case "2":
      case "INFO":
        return LogLevelEnum.INFO;
      case "3":
      case "WARN":
        return LogLevelEnum.WARN;
      case "4":
      case "ERROR":
        return LogLevelEnum.ERROR;
      case "5":
      case "NONE":
        return LogLevelEnum.NONE;
      default:
        return LogLevelEnum.ERROR;
    }
  }
}
function getLoggingService() {
  return LoggingService.getInstance();
}

class ErrorHandlingService {
  /**
   * Constructor for ErrorHandlingService
   *
   * @param {ErrorCode} errorCodes - The error codes object
   * @param {Function} apiLog - Function for logging API calls
   * @param {Function} getLmsErrorMessageDetails - Function for getting error message details
   * @param {ILoggingService} loggingService - Optional logging service instance
   */
  constructor(errorCodes, apiLog, getLmsErrorMessageDetails, loggingService) {
    this._lastErrorCode = "0";
    this._errorCodes = errorCodes;
    this._apiLog = apiLog;
    this._getLmsErrorMessageDetails = getLmsErrorMessageDetails;
    this._loggingService = loggingService || getLoggingService();
  }
  /**
   * Get the last error code
   *
   * @return {string} - The last error code
   */
  get lastErrorCode() {
    return this._lastErrorCode;
  }
  /**
   * Set the last error code
   *
   * @param {string} errorCode - The error code to set
   */
  set lastErrorCode(errorCode) {
    this._lastErrorCode = errorCode;
  }
  /**
   * Throws a SCORM error
   *
   * @param {string} CMIElement
   * @param {number} errorNumber - The error number
   * @param {string} message - The error message
   * @throws {ValidationError} - If throwException is true, throws a ValidationError
   */
  throwSCORMError(CMIElement, errorNumber, message) {
    if (!message) {
      message = this._getLmsErrorMessageDetails(errorNumber, true);
    }
    const formattedMessage = `SCORM Error ${errorNumber}: ${message}${CMIElement ? ` [Element: ${CMIElement}]` : ""}`;
    this._apiLog("throwSCORMError", errorNumber + ": " + message, LogLevelEnum.ERROR, CMIElement);
    this._loggingService.error(formattedMessage);
    this._lastErrorCode = String(errorNumber);
  }
  /**
   * Clears the last SCORM error code on success.
   *
   * @param {string} success - Whether the operation was successful
   */
  clearSCORMError(success) {
    if (success !== void 0 && success !== global_constants.SCORM_FALSE) {
      this._lastErrorCode = "0";
    }
  }
  /**
   * Handles exceptions that occur when accessing or setting CMI values.
   *
   * This method provides centralized error handling for exceptions that occur during
   * CMI data operations. It differentiates between different types of errors and
   * handles them appropriately:
   *
   * 1. ValidationError: These are expected errors from the validation system that
   *    indicate a specific SCORM error condition (like invalid data format or range).
   *    For these errors, the method:
   *    - Sets the lastErrorCode to the error code from the ValidationError
   *    - Returns SCORM_FALSE to indicate failure to the caller
   *
   * 2. Standard JavaScript Error: For general JavaScript errors (like TypeError,
   *    ReferenceError, etc.), the method:
   *    - Logs the error message with stack trace to the logging service
   *    - Sets a general SCORM error
   *    - Returns SCORM_FALSE to indicate failure
   *
   * 3. Unknown exceptions: For any other type of exception that doesn't match the
   *    above categories, the method:
   *    - Logs the entire exception object to the logging service
   *    - Sets a general SCORM error
   *    - Returns SCORM_FALSE to indicate failure
   *
   * This method is critical for maintaining SCORM compliance by ensuring that
   * all errors are properly translated into the appropriate SCORM error codes.
   *
   * @param {string} CMIElement
   * @param {ValidationError|Error|unknown} e - The exception that was thrown
   * @param {string} returnValue - The default return value (typically an empty string)
   * @return {string} - Either the original returnValue or SCORM_FALSE if an error occurred
   *
   * @example
   * try {
   *   const value = getCMIValue("cmi.core.score.raw");
   *   return value;
   * } catch (e) {
   *   return handleValueAccessException(e, "");
   * }
   */
  handleValueAccessException(CMIElement, e, returnValue) {
    if (e instanceof ValidationError) {
      const validationError = e;
      this._lastErrorCode = String(validationError.errorCode);
      const errorMessage = `Validation Error ${validationError.errorCode}: ${validationError.message} [Element: ${CMIElement}]`;
      this._loggingService.warn(errorMessage);
      returnValue = global_constants.SCORM_FALSE;
    } else if (e instanceof Error) {
      const errorType = e.constructor.name;
      const errorMessage = `${errorType}: ${e.message} [Element: ${CMIElement}]`;
      const stackTrace = e.stack || "";
      this._loggingService.error(`${errorMessage}
${stackTrace}`);
      this.throwSCORMError(CMIElement, this._errorCodes.GENERAL, `${errorType}: ${e.message}`);
    } else {
      const errorMessage = `Unknown error occurred while accessing [Element: ${CMIElement}]`;
      this._loggingService.error(errorMessage);
      try {
        const errorDetails = JSON.stringify(e);
        this._loggingService.error(`Error details: ${errorDetails}`);
      } catch (jsonError) {
        this._loggingService.error("Could not stringify error object for details");
      }
      this.throwSCORMError(CMIElement, this._errorCodes.GENERAL, "Unknown error");
    }
    return returnValue;
  }
  /**
   * Get the error codes object
   *
   * @return {ErrorCode} - The error codes object
   */
  get errorCodes() {
    return this._errorCodes;
  }
}
function createErrorHandlingService(errorCodes, apiLog, getLmsErrorMessageDetails, loggingService) {
  return new ErrorHandlingService(errorCodes, apiLog, getLmsErrorMessageDetails, loggingService);
}

class OfflineStorageService {
  /**
   * Constructor for OfflineStorageService
   * @param {Settings} settings - The settings object
   * @param {ErrorCode} error_codes - The error codes object
   * @param {Function} apiLog - The logging function
   */
  constructor(settings, error_codes, apiLog) {
    this.apiLog = apiLog;
    this.storeName = "scorm_again_offline_data";
    this.syncQueue = "scorm_again_sync_queue";
    this.isOnline = navigator.onLine;
    this.syncInProgress = false;
    this.settings = settings;
    this.error_codes = error_codes;
    window.addEventListener("online", this.handleOnlineStatusChange.bind(this));
    window.addEventListener("offline", this.handleOnlineStatusChange.bind(this));
  }
  /**
   * Handle changes in online status
   */
  handleOnlineStatusChange() {
    const wasOnline = this.isOnline;
    this.isOnline = navigator.onLine;
    if (!wasOnline && this.isOnline) {
      this.apiLog(
        "OfflineStorageService",
        "Device is back online, attempting to sync...",
        LogLevelEnum.INFO
      );
      this.syncOfflineData();
    } else if (wasOnline && !this.isOnline) {
      this.apiLog(
        "OfflineStorageService",
        "Device is offline, data will be stored locally",
        LogLevelEnum.INFO
      );
    }
  }
  /**
   * Store commit data offline
   * @param {string} courseId - Identifier for the course
   * @param {CommitObject} commitData - The data to store offline
   * @returns {Promise<ResultObject>} - Result of the storage operation
   */
  async storeOffline(courseId, commitData) {
    try {
      const queueItem = {
        id: `${courseId}_${Date.now()}_${Math.random().toString(36).substr(2, 9)}`,
        courseId,
        timestamp: Date.now(),
        data: commitData,
        syncAttempts: 0
      };
      const currentQueue = await this.getFromStorage(this.syncQueue) || [];
      currentQueue.push(queueItem);
      await this.saveToStorage(this.syncQueue, currentQueue);
      await this.saveToStorage(`${this.storeName}_${courseId}`, commitData);
      this.apiLog(
        "OfflineStorageService",
        `Stored data offline for course ${courseId}`,
        LogLevelEnum.INFO
      );
      return {
        result: global_constants.SCORM_TRUE,
        errorCode: 0
      };
    } catch (error) {
      this.apiLog(
        "OfflineStorageService",
        `Error storing offline data: ${error}`,
        LogLevelEnum.ERROR
      );
      return {
        result: global_constants.SCORM_FALSE,
        errorCode: this.error_codes.GENERAL
      };
    }
  }
  /**
   * Get the stored offline data for a course
   * @param {string} courseId - Identifier for the course
   * @returns {Promise<CommitObject|null>} - The stored data or null if not found
   */
  async getOfflineData(courseId) {
    try {
      const data = await this.getFromStorage(`${this.storeName}_${courseId}`);
      return data || null;
    } catch (error) {
      this.apiLog(
        "OfflineStorageService",
        `Error retrieving offline data: ${error}`,
        LogLevelEnum.ERROR
      );
      return null;
    }
  }
  /**
   * Synchronize offline data with the LMS when connection is available
   * @returns {Promise<boolean>} - Success status of synchronization
   */
  async syncOfflineData() {
    if (this.syncInProgress || !this.isOnline) {
      return false;
    }
    this.syncInProgress = true;
    try {
      const syncQueue = await this.getFromStorage(this.syncQueue) || [];
      if (syncQueue.length === 0) {
        this.syncInProgress = false;
        return true;
      }
      this.apiLog(
        "OfflineStorageService",
        `Found ${syncQueue.length} items to sync`,
        LogLevelEnum.INFO
      );
      const remainingQueue = [];
      for (const item of syncQueue) {
        if (item.syncAttempts >= 5) {
          this.apiLog(
            "OfflineStorageService",
            `Skipping item ${item.id} after 5 failed attempts`,
            LogLevelEnum.WARN
          );
          continue;
        }
        try {
          const syncResult = await this.sendDataToLMS(item.data);
          if (syncResult.result === global_constants.SCORM_TRUE) {
            this.apiLog(
              "OfflineStorageService",
              `Successfully synced item ${item.id}`,
              LogLevelEnum.INFO
            );
          } else {
            item.syncAttempts++;
            remainingQueue.push(item);
            this.apiLog(
              "OfflineStorageService",
              `Failed to sync item ${item.id}, attempt #${item.syncAttempts}`,
              LogLevelEnum.WARN
            );
          }
        } catch (error) {
          item.syncAttempts++;
          remainingQueue.push(item);
          this.apiLog(
            "OfflineStorageService",
            `Error syncing item ${item.id}: ${error}`,
            LogLevelEnum.ERROR
          );
        }
      }
      await this.saveToStorage(this.syncQueue, remainingQueue);
      this.apiLog(
        "OfflineStorageService",
        `Sync completed. ${syncQueue.length - remainingQueue.length} items synced, ${remainingQueue.length} items remaining`,
        LogLevelEnum.INFO
      );
      this.syncInProgress = false;
      return true;
    } catch (error) {
      this.apiLog(
        "OfflineStorageService",
        `Error during sync process: ${error}`,
        LogLevelEnum.ERROR
      );
      this.syncInProgress = false;
      return false;
    }
  }
  /**
   * Send data to the LMS when online
   * @param {CommitObject} data - The data to send to the LMS
   * @returns {Promise<ResultObject>} - Result of the sync operation
   */
  async sendDataToLMS(data) {
    if (!this.settings.lmsCommitUrl) {
      return {
        result: global_constants.SCORM_FALSE,
        errorCode: this.error_codes.GENERAL
      };
    }
    try {
      const processedData = this.settings.requestHandler(data);
      const response = await fetch(this.settings.lmsCommitUrl, {
        method: "POST",
        mode: this.settings.fetchMode,
        body: JSON.stringify(processedData),
        headers: {
          ...this.settings.xhrHeaders,
          "Content-Type": this.settings.commitRequestDataType
        },
        credentials: this.settings.xhrWithCredentials ? "include" : void 0
      });
      const result = typeof this.settings.responseHandler === "function" ? await this.settings.responseHandler(response) : await response.json();
      if (response.status >= 200 && response.status <= 299 && (result.result === true || result.result === global_constants.SCORM_TRUE)) {
        if (!Object.hasOwnProperty.call(result, "errorCode")) {
          result.errorCode = 0;
        }
        return result;
      } else {
        if (!Object.hasOwnProperty.call(result, "errorCode")) {
          result.errorCode = this.error_codes.GENERAL;
        }
        return result;
      }
    } catch (error) {
      this.apiLog(
        "OfflineStorageService",
        `Error sending data to LMS: ${error}`,
        LogLevelEnum.ERROR
      );
      return {
        result: global_constants.SCORM_FALSE,
        errorCode: this.error_codes.GENERAL
      };
    }
  }
  /**
   * Check if the device is currently online
   * @returns {boolean} - Online status
   */
  isDeviceOnline() {
    return this.isOnline;
  }
  /**
   * Get item from localStorage
   * @param {string} key - The key to retrieve
   * @returns {Promise<T|null>} - The retrieved data
   */
  async getFromStorage(key) {
    const storedData = localStorage.getItem(key);
    if (storedData) {
      try {
        return JSON.parse(storedData);
      } catch (e) {
        return null;
      }
    }
    return null;
  }
  /**
   * Save item to localStorage
   * @param {string} key - The key to store under
   * @param {any} data - The data to store
   * @returns {Promise<void>}
   */
  async saveToStorage(key, data) {
    localStorage.setItem(key, JSON.stringify(data));
  }
  /**
   * Check if there is pending offline data for a course
   * @param {string} courseId - Identifier for the course
   * @returns {Promise<boolean>} - Whether there is pending data
   */
  async hasPendingOfflineData(courseId) {
    const queue = await this.getFromStorage(this.syncQueue) || [];
    return queue.some((item) => item.courseId === courseId);
  }
  /**
   * Update the service settings
   * @param {Settings} settings - The new settings
   */
  updateSettings(settings) {
    this.settings = settings;
  }
}

class BaseAPI {
  /**
   * Constructor for Base API class. Sets some shared API fields, as well as
   * sets up options for the API.
   * @param {ErrorCode} error_codes - The error codes object
   * @param {Settings} settings - Optional settings for the API
   * @param {IHttpService} httpService - Optional HTTP service instance
   * @param {IEventService} eventService - Optional Event service instance
   * @param {ISerializationService} serializationService - Optional Serialization service instance
   * @param {ICMIDataService} cmiDataService - Optional CMI Data service instance
   * @param {IErrorHandlingService} errorHandlingService - Optional Error Handling service instance
   * @param {ILoggingService} loggingService - Optional Logging service instance
   * @param {IOfflineStorageService} offlineStorageService - Optional Offline Storage service instance
   */
  constructor(error_codes, settings, httpService, eventService, serializationService, cmiDataService, errorHandlingService, loggingService, offlineStorageService) {
    this._settings = DefaultSettings;
    this._courseId = "";
    if (new.target === BaseAPI) {
      throw new TypeError("Cannot construct BaseAPI instances directly");
    }
    this.currentState = global_constants.STATE_NOT_INITIALIZED;
    this._error_codes = error_codes;
    if (settings) {
      this.settings = settings;
    }
    this.apiLogLevel = this.settings.logLevel;
    this.selfReportSessionTime = this.settings.selfReportSessionTime;
    if (this.apiLogLevel === void 0) {
      this.apiLogLevel = LogLevelEnum.NONE;
    }
    this._loggingService = loggingService || getLoggingService();
    this._loggingService.setLogLevel(this.apiLogLevel);
    if (this.settings.onLogMessage) {
      this._loggingService.setLogHandler(this.settings.onLogMessage);
    }
    this._httpService = httpService || new HttpService(this.settings, this._error_codes);
    this._eventService = eventService || new EventService(
      (functionName, message, level, element) => this.apiLog(functionName, message, level, element)
    );
    this._serializationService = serializationService || new SerializationService();
    this._errorHandlingService = errorHandlingService || createErrorHandlingService(
      this._error_codes,
      (functionName, message, level, element) => this.apiLog(functionName, message, level, element),
      (errorNumber, detail) => this.getLmsErrorMessageDetails(errorNumber, detail)
    );
    if (this.settings.enableOfflineSupport) {
      this._offlineStorageService = offlineStorageService || new OfflineStorageService(
        this.settings,
        this._error_codes,
        (functionName, message, level, element) => this.apiLog(functionName, message, level, element)
      );
      if (this.settings.courseId) {
        this._courseId = this.settings.courseId;
      }
      if (this._offlineStorageService && this._courseId) {
        this._offlineStorageService.getOfflineData(this._courseId).then((offlineData) => {
          if (offlineData) {
            this.apiLog("constructor", "Found offline data to restore", LogLevelEnum.INFO);
            this.loadFromJSON(offlineData.runtimeData);
          }
        }).catch((error) => {
          this.apiLog(
            "constructor",
            `Error retrieving offline data: ${error}`,
            LogLevelEnum.ERROR
          );
        });
      }
    }
  }
  /**
   * Get the last error code
   * @return {string}
   */
  get lastErrorCode() {
    return this._errorHandlingService?.lastErrorCode ?? "0";
  }
  /**
   * Set the last error code
   * @param {string} errorCode
   */
  set lastErrorCode(errorCode) {
    if (this._errorHandlingService) {
      this._errorHandlingService.lastErrorCode = errorCode;
    }
  }
  /**
   * Common reset method for all APIs. New settings are merged with the existing settings.
   * @param {Settings} settings
   * @protected
   */
  commonReset(settings) {
    this.apiLog("reset", "Called", LogLevelEnum.INFO);
    this.settings = { ...this.settings, ...settings };
    this.clearScheduledCommit();
    this.currentState = global_constants.STATE_NOT_INITIALIZED;
    this.lastErrorCode = "0";
    this._eventService.reset();
    this.startingData = void 0;
    if (this._offlineStorageService) {
      this._offlineStorageService.updateSettings(this.settings);
      if (settings?.courseId) {
        this._courseId = settings.courseId;
      }
    }
  }
  /**
   * Initialize the API
   * @param {string} callbackName
   * @param {string} initializeMessage
   * @param {string} terminationMessage
   * @return {string}
   */
  initialize(callbackName, initializeMessage, terminationMessage) {
    let returnValue = global_constants.SCORM_FALSE;
    if (this.isInitialized()) {
      this.throwSCORMError("api", this._error_codes.INITIALIZED, initializeMessage);
    } else if (this.isTerminated()) {
      this.throwSCORMError("api", this._error_codes.TERMINATED, terminationMessage);
    } else {
      if (this.selfReportSessionTime) {
        this.cmi.setStartTime();
      }
      this.currentState = global_constants.STATE_INITIALIZED;
      this.lastErrorCode = "0";
      returnValue = global_constants.SCORM_TRUE;
      this.processListeners(callbackName);
      if (this.settings.enableOfflineSupport && this._offlineStorageService && this._courseId && this.settings.syncOnInitialize && this._offlineStorageService.isDeviceOnline()) {
        this._offlineStorageService.hasPendingOfflineData(this._courseId).then((hasPendingData) => {
          if (hasPendingData) {
            this.apiLog(
              callbackName,
              "Syncing pending offline data on initialization",
              LogLevelEnum.INFO
            );
            this._offlineStorageService?.syncOfflineData().then((syncSuccess) => {
              if (syncSuccess) {
                this.apiLog(callbackName, "Successfully synced offline data", LogLevelEnum.INFO);
                this.processListeners("OfflineDataSynced");
              }
            });
          }
        });
<<<<<<< HEAD
      }
    }
    this.apiLog(callbackName, "returned: " + returnValue, LogLevelEnum.INFO);
    this.clearSCORMError(returnValue);
    return returnValue;
  }
  /**
   * Logging for all SCORM actions
   *
   * @param {string} functionName
   * @param {string} logMessage
   * @param {number} messageLevel
   * @param {string} CMIElement
   */
  apiLog(functionName, logMessage, messageLevel, CMIElement) {
    logMessage = formatMessage(functionName, logMessage, CMIElement);
    if (messageLevel >= this.apiLogLevel) {
      this._loggingService.log(messageLevel, logMessage);
    }
  }
  /**
   * Getter for _error_codes
   * @return {ErrorCode}
   */
  get error_codes() {
    return this._error_codes;
  }
  /**
   * Getter for _settings
   * @return {Settings}
   */
  get settings() {
    return this._settings;
  }
  /**
   * Setter for _settings
   * @param {Settings} settings
   */
  set settings(settings) {
    const previousSettings = this._settings;
    this._settings = { ...this._settings, ...settings };
    this._httpService?.updateSettings(this._settings);
    if (settings.logLevel !== void 0 && settings.logLevel !== previousSettings.logLevel) {
      this.apiLogLevel = settings.logLevel;
      this._loggingService?.setLogLevel(settings.logLevel);
    }
    if (settings.onLogMessage !== void 0 && settings.onLogMessage !== previousSettings.onLogMessage) {
      this._loggingService?.setLogHandler(settings.onLogMessage);
    }
  }
  /**
   * Terminates the current run of the API
   * @param {string} callbackName
   * @param {boolean} checkTerminated
   * @return {string}
   */
  async terminate(callbackName, checkTerminated) {
    let returnValue = global_constants.SCORM_FALSE;
    if (this.checkState(
      checkTerminated,
      this._error_codes.TERMINATION_BEFORE_INIT,
      this._error_codes.MULTIPLE_TERMINATION
    )) {
      this.currentState = global_constants.STATE_TERMINATED;
      if (this.settings.enableOfflineSupport && this._offlineStorageService && this._courseId && this.settings.syncOnTerminate && this._offlineStorageService.isDeviceOnline()) {
        const hasPendingData = await this._offlineStorageService.hasPendingOfflineData(
          this._courseId
        );
        if (hasPendingData) {
          this.apiLog(
            callbackName,
            "Syncing pending offline data before termination",
            LogLevelEnum.INFO
          );
          await this._offlineStorageService.syncOfflineData();
=======
    };
    return BaseAPI;
}());
/* harmony default export */ var src_BaseAPI = (BaseAPI);


/***/ }),

/***/ 941:
/***/ (function(__unused_webpack_module, __webpack_exports__, __webpack_require__) {

__webpack_require__.r(__webpack_exports__);
/* harmony export */ __webpack_require__.d(__webpack_exports__, {
/* harmony export */   Scorm12API: function() { return /* binding */ Scorm12Impl; }
/* harmony export */ });
/* harmony import */ var tslib__WEBPACK_IMPORTED_MODULE_10__ = __webpack_require__(635);
/* harmony import */ var _cmi_scorm12_cmi__WEBPACK_IMPORTED_MODULE_0__ = __webpack_require__(989);
/* harmony import */ var _utilities__WEBPACK_IMPORTED_MODULE_1__ = __webpack_require__(864);
/* harmony import */ var _constants_api_constants__WEBPACK_IMPORTED_MODULE_2__ = __webpack_require__(340);
/* harmony import */ var _constants_error_codes__WEBPACK_IMPORTED_MODULE_3__ = __webpack_require__(797);
/* harmony import */ var _cmi_scorm12_objectives__WEBPACK_IMPORTED_MODULE_4__ = __webpack_require__(176);
/* harmony import */ var _cmi_scorm12_interactions__WEBPACK_IMPORTED_MODULE_5__ = __webpack_require__(833);
/* harmony import */ var _cmi_scorm12_nav__WEBPACK_IMPORTED_MODULE_6__ = __webpack_require__(331);
/* harmony import */ var _constants_enums__WEBPACK_IMPORTED_MODULE_7__ = __webpack_require__(56);
/* harmony import */ var _BaseAPI__WEBPACK_IMPORTED_MODULE_8__ = __webpack_require__(429);
/* harmony import */ var _constants_regex__WEBPACK_IMPORTED_MODULE_9__ = __webpack_require__(417);












var Scorm12Impl = (function (_super) {
    (0,tslib__WEBPACK_IMPORTED_MODULE_10__.__extends)(Scorm12Impl, _super);
    function Scorm12Impl(settings) {
        var _this = this;
        if (settings) {
            if (settings.mastery_override === undefined) {
                settings.mastery_override = false;
            }
        }
        _this = _super.call(this, _constants_error_codes__WEBPACK_IMPORTED_MODULE_3__.scorm12_errors, settings) || this;
        _this.statusSetByModule = false;
        _this.cmi = new _cmi_scorm12_cmi__WEBPACK_IMPORTED_MODULE_0__.CMI();
        _this.nav = new _cmi_scorm12_nav__WEBPACK_IMPORTED_MODULE_6__.NAV();
        _this.LMSInitialize = _this.lmsInitialize;
        _this.LMSFinish = _this.lmsFinish;
        _this.LMSGetValue = _this.lmsGetValue;
        _this.LMSSetValue = _this.lmsSetValue;
        _this.LMSCommit = _this.lmsCommit;
        _this.LMSGetLastError = _this.lmsGetLastError;
        _this.LMSGetErrorString = _this.lmsGetErrorString;
        _this.LMSGetDiagnostic = _this.lmsGetDiagnostic;
        return _this;
    }
    Scorm12Impl.prototype.reset = function (settings) {
        var _a, _b;
        this.commonReset(settings);
        (_a = this.cmi) === null || _a === void 0 ? void 0 : _a.reset();
        (_b = this.nav) === null || _b === void 0 ? void 0 : _b.reset();
    };
    Scorm12Impl.prototype.lmsInitialize = function () {
        this.cmi.initialize();
        if (this.cmi.core.lesson_status) {
            this.statusSetByModule = true;
        }
        else {
            this.cmi.core.lesson_status = "not attempted";
>>>>>>> abffd9d8
        }
      }
      const result = await this.storeData(true);
      if ((result.errorCode ?? 0) > 0) {
        this.throwSCORMError("api", result.errorCode);
      }
      returnValue = result?.result ?? global_constants.SCORM_FALSE;
      if (checkTerminated) this.lastErrorCode = "0";
      returnValue = global_constants.SCORM_TRUE;
      this.processListeners(callbackName);
    }
    this.apiLog(callbackName, "returned: " + returnValue, LogLevelEnum.INFO);
    this.clearSCORMError(returnValue);
    return returnValue;
  }
  /**
   * Get the value of the CMIElement.
   *
   * @param {string} callbackName
   * @param {boolean} checkTerminated
   * @param {string} CMIElement
   * @return {string}
   */
  getValue(callbackName, checkTerminated, CMIElement) {
    let returnValue = "";
    if (this.checkState(
      checkTerminated,
      this._error_codes.RETRIEVE_BEFORE_INIT,
      this._error_codes.RETRIEVE_AFTER_TERM
    )) {
      try {
        returnValue = this.getCMIValue(CMIElement);
      } catch (e) {
        returnValue = this.handleValueAccessException(CMIElement, e, returnValue);
      }
      this.processListeners(callbackName, CMIElement);
    }
    this.apiLog(callbackName, ": returned: " + returnValue, LogLevelEnum.INFO, CMIElement);
    if (returnValue === void 0) {
      return "";
    }
    if (this.lastErrorCode === "0") {
      this.clearSCORMError(returnValue);
    }
    return returnValue;
  }
  /**
   * Sets the value of the CMIElement.
   *
   * @param {string} callbackName
   * @param {string} commitCallback
   * @param {boolean} checkTerminated
   * @param {string} CMIElement
   * @param {*} value
   * @return {string}
   */
  setValue(callbackName, commitCallback, checkTerminated, CMIElement, value) {
    if (value !== void 0) {
      value = String(value);
    }
    let returnValue = global_constants.SCORM_FALSE;
    if (this.checkState(
      checkTerminated,
      this._error_codes.STORE_BEFORE_INIT,
      this._error_codes.STORE_AFTER_TERM
    )) {
      try {
        returnValue = this.setCMIValue(CMIElement, value);
      } catch (e) {
        returnValue = this.handleValueAccessException(CMIElement, e, returnValue);
      }
      this.processListeners(callbackName, CMIElement, value);
    }
    if (returnValue === void 0) {
      returnValue = global_constants.SCORM_FALSE;
    }
    if (String(this.lastErrorCode) === "0") {
      if (this.settings.autocommit) {
        this.scheduleCommit(this.settings.autocommitSeconds * 1e3, commitCallback);
      }
    }
    this.apiLog(
      callbackName,
      ": " + value + ": result: " + returnValue,
      LogLevelEnum.INFO,
      CMIElement
    );
    if (this.lastErrorCode === "0") {
      this.clearSCORMError(returnValue);
    }
    return returnValue;
  }
  /**
   * Orders LMS to store all content parameters
   * @param {string} callbackName
   * @param {boolean} checkTerminated
   * @return {string}
   */
  async commit(callbackName, checkTerminated = false) {
    this.clearScheduledCommit();
    let returnValue = global_constants.SCORM_FALSE;
    if (this.checkState(
      checkTerminated,
      this._error_codes.COMMIT_BEFORE_INIT,
      this._error_codes.COMMIT_AFTER_TERM
    )) {
      const result = await this.storeData(false);
      if ((result.errorCode ?? 0) > 0) {
        this.throwSCORMError("api", result.errorCode);
      }
      returnValue = result?.result ?? global_constants.SCORM_FALSE;
      this.apiLog(callbackName, " Result: " + returnValue, LogLevelEnum.DEBUG, "HttpRequest");
      if (checkTerminated) this.lastErrorCode = "0";
      this.processListeners(callbackName);
      if (this.settings.enableOfflineSupport && this._offlineStorageService && this._offlineStorageService.isDeviceOnline() && this._courseId) {
        this._offlineStorageService.hasPendingOfflineData(this._courseId).then((hasPendingData) => {
          if (hasPendingData) {
            this.apiLog(callbackName, "Syncing pending offline data", LogLevelEnum.INFO);
            this._offlineStorageService?.syncOfflineData().then((syncSuccess) => {
              if (syncSuccess) {
                this.apiLog(callbackName, "Successfully synced offline data", LogLevelEnum.INFO);
                this.processListeners("OfflineDataSynced");
              } else {
                this.apiLog(callbackName, "Failed to sync some offline data", LogLevelEnum.WARN);
              }
            });
          }
        });
      }
    }
    this.apiLog(callbackName, "returned: " + returnValue, LogLevelEnum.INFO);
    if (this.lastErrorCode === "0") {
      this.clearSCORMError(returnValue);
    }
    return returnValue;
  }
  /**
   * Returns last error code
   * @param {string} callbackName
   * @return {string}
   */
  getLastError(callbackName) {
    const returnValue = String(this.lastErrorCode);
    this.processListeners(callbackName);
    this.apiLog(callbackName, "returned: " + returnValue, LogLevelEnum.INFO);
    return returnValue;
  }
  /**
   * Returns the errorNumber error description
   *
   * @param {string} callbackName
   * @param {(string|number)} CMIErrorCode
   * @return {string}
   */
  getErrorString(callbackName, CMIErrorCode) {
    let returnValue = "";
    if (CMIErrorCode !== null && CMIErrorCode !== "") {
      returnValue = this.getLmsErrorMessageDetails(CMIErrorCode);
      this.processListeners(callbackName);
    }
    this.apiLog(callbackName, "returned: " + returnValue, LogLevelEnum.INFO);
    return returnValue;
  }
  /**
   * Returns a comprehensive description of the errorNumber error.
   *
   * @param {string} callbackName
   * @param {(string|number)} CMIErrorCode
   * @return {string}
   */
  getDiagnostic(callbackName, CMIErrorCode) {
    let returnValue = "";
    if (CMIErrorCode !== null && CMIErrorCode !== "") {
      returnValue = this.getLmsErrorMessageDetails(CMIErrorCode, true);
      this.processListeners(callbackName);
    }
    this.apiLog(callbackName, "returned: " + returnValue, LogLevelEnum.INFO);
    return returnValue;
  }
  /**
   * Checks the LMS state and ensures it has been initialized.
   *
   * @param {boolean} checkTerminated
   * @param {number} beforeInitError
   * @param {number} afterTermError
   * @return {boolean}
   */
  checkState(checkTerminated, beforeInitError, afterTermError) {
    if (this.isNotInitialized()) {
      this.throwSCORMError("api", beforeInitError);
      return false;
    } else if (checkTerminated && this.isTerminated()) {
      this.throwSCORMError("api", afterTermError);
      return false;
    }
    return true;
  }
  /**
   * Returns the message that corresponds to errorNumber
   * APIs that inherit BaseAPI should override this function
   *
   * @param {(string|number)} _errorNumber
   * @param {boolean} _detail
   * @return {string}
   * @abstract
   */
  getLmsErrorMessageDetails(_errorNumber, _detail = false) {
    throw new Error("The getLmsErrorMessageDetails method has not been implemented");
  }
  /**
   * Gets the value for the specific element.
   * APIs that inherit BaseAPI should override this function
   *
   * @param {string} _CMIElement
   * @return {string}
   * @abstract
   */
  getCMIValue(_CMIElement) {
    throw new Error("The getCMIValue method has not been implemented");
  }
  /**
   * Sets the value for the specific element.
   * APIs that inherit BaseAPI should override this function
   *
   * @param {string} _CMIElement
   * @param {any} _value
   * @return {string}
   * @abstract
   */
  setCMIValue(_CMIElement, _value) {
    throw new Error("The setCMIValue method has not been implemented");
  }
  /**
   * Shared API method to set a valid for a given element.
   *
   * @param {string} methodName
   * @param {boolean} scorm2004
   * @param {string} CMIElement
   * @param {any} value
   * @return {string}
   */
  _commonSetCMIValue(methodName, scorm2004, CMIElement, value) {
    if (!CMIElement || CMIElement === "") {
      return global_constants.SCORM_FALSE;
    }
    this.lastErrorCode = "0";
    const structure = CMIElement.split(".");
    let refObject = this;
    let returnValue = global_constants.SCORM_FALSE;
    let foundFirstIndex = false;
    const invalidErrorMessage = `The data model element passed to ${methodName} (${CMIElement}) is not a valid SCORM data model element.`;
    const invalidErrorCode = scorm2004 ? this._error_codes.UNDEFINED_DATA_MODEL : this._error_codes.GENERAL;
    for (let idx = 0; idx < structure.length; idx++) {
      const attribute = structure[idx];
      if (idx === structure.length - 1) {
        if (scorm2004 && attribute.substring(0, 8) === "{target=") {
          if (this.isInitialized()) {
            this.throwSCORMError(CMIElement, this._error_codes.READ_ONLY_ELEMENT);
            break;
          } else {
            refObject = {
              ...refObject,
              attribute: value
            };
          }
        } else if (!this._checkObjectHasProperty(refObject, attribute)) {
          this.throwSCORMError(CMIElement, invalidErrorCode, invalidErrorMessage);
          break;
        } else {
          if (stringMatches(CMIElement, "\\.correct_responses\\.\\d+$") && this.isInitialized() && attribute !== "pattern") {
            this.validateCorrectResponse(CMIElement, value);
            if (this.lastErrorCode !== "0") {
              this.throwSCORMError(CMIElement, this._error_codes.TYPE_MISMATCH);
              break;
            }
          }
          if (!scorm2004 || this._errorHandlingService.lastErrorCode === "0") {
            refObject[attribute] = value;
            returnValue = global_constants.SCORM_TRUE;
          }
        }
      } else {
        refObject = refObject[attribute];
        if (!refObject) {
          this.throwSCORMError(CMIElement, invalidErrorCode, invalidErrorMessage);
          break;
        }
        if (refObject instanceof CMIArray) {
          const index = parseInt(structure[idx + 1], 10);
          if (!isNaN(index)) {
            const item = refObject.childArray[index];
            if (item) {
              refObject = item;
              foundFirstIndex = true;
            } else {
              const newChild = this.getChildElement(CMIElement, value, foundFirstIndex);
              foundFirstIndex = true;
              if (!newChild) {
                if (this.lastErrorCode === "0") {
                  this.throwSCORMError(CMIElement, invalidErrorCode, invalidErrorMessage);
                }
                break;
              } else {
                if (refObject.initialized) newChild.initialize();
                refObject.childArray[index] = newChild;
                refObject = newChild;
              }
            }
            idx++;
          }
        }
      }
    }
    if (returnValue === global_constants.SCORM_FALSE) {
      this.apiLog(
        methodName,
        `There was an error setting the value for: ${CMIElement}, value of: ${value}`,
        LogLevelEnum.WARN
      );
    }
    return returnValue;
  }
  /**
   * Gets a value from the CMI Object
   *
   * @param {string} methodName
   * @param {boolean} scorm2004
   * @param {string} CMIElement
   * @return {any}
   */
  _commonGetCMIValue(methodName, scorm2004, CMIElement) {
    if (!CMIElement || CMIElement === "") {
      return "";
    }
    const structure = CMIElement.split(".");
    let refObject = this;
    let attribute = null;
    const uninitializedErrorMessage = `The data model element passed to ${methodName} (${CMIElement}) has not been initialized.`;
    const invalidErrorMessage = `The data model element passed to ${methodName} (${CMIElement}) is not a valid SCORM data model element.`;
    const invalidErrorCode = scorm2004 ? this._error_codes.UNDEFINED_DATA_MODEL : this._error_codes.GENERAL;
    for (let idx = 0; idx < structure.length; idx++) {
      attribute = structure[idx];
      if (!scorm2004) {
        if (idx === structure.length - 1) {
          if (!this._checkObjectHasProperty(refObject, attribute)) {
            this.throwSCORMError(CMIElement, invalidErrorCode, invalidErrorMessage);
            return;
          }
        }
      } else {
        if (String(attribute).substring(0, 8) === "{target=" && typeof refObject._isTargetValid == "function") {
          const target = String(attribute).substring(8, String(attribute).length - 9);
          return refObject._isTargetValid(target);
        } else if (!this._checkObjectHasProperty(refObject, attribute)) {
          this.throwSCORMError(CMIElement, invalidErrorCode, invalidErrorMessage);
          return;
        }
      }
      refObject = refObject[attribute];
      if (refObject === void 0) {
        this.throwSCORMError(CMIElement, invalidErrorCode, invalidErrorMessage);
        break;
      }
      if (refObject instanceof CMIArray) {
        const index = parseInt(structure[idx + 1], 10);
        if (!isNaN(index)) {
          const item = refObject.childArray[index];
          if (item) {
            refObject = item;
          } else {
            this.throwSCORMError(
              CMIElement,
              this._error_codes.VALUE_NOT_INITIALIZED,
              uninitializedErrorMessage
            );
            break;
          }
          idx++;
        }
      }
    }
    if (refObject === null || refObject === void 0) {
      if (!scorm2004) {
        if (attribute === "_children") {
          this.throwSCORMError(CMIElement, this._error_codes.CHILDREN_ERROR, void 0);
        } else if (attribute === "_count") {
          this.throwSCORMError(CMIElement, this._error_codes.COUNT_ERROR, void 0);
        }
      }
    } else {
      return refObject;
    }
  }
  /**
   * Returns true if the API's current state is STATE_INITIALIZED
   *
   * @return {boolean}
   */
  isInitialized() {
    return this.currentState === global_constants.STATE_INITIALIZED;
  }
  /**
   * Returns true if the API's current state is STATE_NOT_INITIALIZED
   *
   * @return {boolean}
   */
  isNotInitialized() {
    return this.currentState === global_constants.STATE_NOT_INITIALIZED;
  }
  /**
   * Returns true if the API's current state is STATE_TERMINATED
   *
   * @return {boolean}
   */
  isTerminated() {
    return this.currentState === global_constants.STATE_TERMINATED;
  }
  /**
   * Provides a mechanism for attaching to a specific SCORM event.
   * This method allows you to register a callback function that will be executed
   * when the specified event occurs.
   *
   * @param {string} listenerName - The name of the event to listen for (e.g., "Initialize", "Terminate", "GetValue", "SetValue", "Commit")
   * @param {function} callback - The function to execute when the event occurs. The callback will receive relevant event data.
   * @example
   * // Listen for Initialize events
   * api.on("Initialize", function() {
   *   console.log("API has been initialized");
   * });
   *
   * // Listen for SetValue events
   * api.on("SetValue", function(element, value) {
   *   console.log("Setting " + element + " to " + value);
   * });
   */
  on(listenerName, callback) {
    this._eventService.on(listenerName, callback);
  }
  /**
   * Provides a mechanism for detaching a specific SCORM event listener.
   * This method removes a previously registered callback for an event.
   * Both the event name and the callback reference must match what was used in the 'on' method.
   *
   * @param {string} listenerName - The name of the event to stop listening for
   * @param {function} callback - The callback function to remove
   * @example
   * // Remove a specific listener
   * const myCallback = function() { console.log("API initialized"); };
   * api.on("Initialize", myCallback);
   * // Later, when you want to remove it:
   * api.off("Initialize", myCallback);
   */
  off(listenerName, callback) {
    this._eventService.off(listenerName, callback);
  }
  /**
   * Provides a mechanism for clearing all listeners from a specific SCORM event.
   * This method removes all callbacks registered for the specified event.
   *
   * @param {string} listenerName - The name of the event to clear all listeners for
   * @example
   * // Remove all listeners for the Initialize event
   * api.clear("Initialize");
   */
  clear(listenerName) {
    this._eventService.clear(listenerName);
  }
  /**
   * Processes any 'on' listeners that have been created for a specific event.
   * This method is called internally when SCORM events occur to notify all registered listeners.
   * It triggers all callback functions registered for the specified event.
   *
   * @param {string} functionName - The name of the function/event that occurred
   * @param {string} CMIElement - Optional CMI element involved in the event
   * @param {any} value - Optional value associated with the event
   */
  processListeners(functionName, CMIElement, value) {
    this._eventService.processListeners(functionName, CMIElement, value);
  }
  /**
   * Throws a SCORM error with the specified error number and optional message.
   * This method sets the last error code and can be used to indicate that an operation failed.
   * The error number should correspond to one of the standard SCORM error codes.
   *
   * @param {string} CMIElement
   * @param {number} errorNumber - The SCORM error code to set
   * @param {string} message - Optional custom error message to provide additional context
   * @example
   * // Throw a "not initialized" error
   * this.throwSCORMError(301, "The API must be initialized before calling GetValue");
   */
  throwSCORMError(CMIElement, errorNumber, message) {
    this._errorHandlingService.throwSCORMError(CMIElement, errorNumber, message);
  }
  /**
   * Clears the last SCORM error code when an operation succeeds.
   * This method is typically called after successful API operations to reset the error state.
   * It only clears the error if the success parameter is "true".
   *
   * @param {string} success - A string indicating whether the operation succeeded ("true" or "false")
   * @example
   * // Clear error after successful operation
   * this.clearSCORMError("true");
   */
  clearSCORMError(success) {
    this._errorHandlingService.clearSCORMError(success);
  }
  /**
   * Load the CMI from a flattened JSON object.
   * This method populates the CMI data model from a flattened JSON structure
   * where keys represent CMI element paths (e.g., "cmi.core.student_id").
   *
   * @param {StringKeyMap} json - The flattened JSON object containing CMI data
   * @param {string} CMIElement - Optional base CMI element path to prepend to all keys
   * @example
   * // Load data from a flattened JSON structure
   * api.loadFromFlattenedJSON({
   *   "cmi.core.student_id": "12345",
   *   "cmi.core.student_name": "John Doe",
   *   "cmi.core.lesson_status": "incomplete"
   * });
   */
  loadFromFlattenedJSON(json, CMIElement) {
    if (!CMIElement) {
      CMIElement = "";
    }
    this._serializationService.loadFromFlattenedJSON(
      json,
      CMIElement,
      (CMIElement2, value) => this.setCMIValue(CMIElement2, value),
      () => this.isNotInitialized(),
      (data) => {
        this.startingData = data;
      }
    );
  }
  /**
   * Loads CMI data from a hierarchical JSON object.
   * This method populates the CMI data model from a nested JSON structure
   * that mirrors the CMI object hierarchy.
   *
   * @param {StringKeyMap} json - The hierarchical JSON object containing CMI data
   * @param {string} CMIElement - Optional base CMI element path to prepend to all keys
   * @example
   * // Load data from a hierarchical JSON structure
   * api.loadFromJSON({
   *   core: {
   *     student_id: "12345",
   *     student_name: "John Doe",
   *     lesson_status: "incomplete"
   *   },
   *   objectives: [
   *     { id: "obj1", score: { raw: 85 } }
   *   ]
   * });
   */
  loadFromJSON(json, CMIElement = "") {
    if ((!CMIElement || CMIElement === "") && !Object.hasOwnProperty.call(json, "cmi")) {
      CMIElement = "cmi";
    }
    this._serializationService.loadFromJSON(
      json,
      CMIElement,
      (CMIElement2, value) => this.setCMIValue(CMIElement2, value),
      () => this.isNotInitialized(),
      (data) => {
        this.startingData = data;
      }
    );
  }
  /**
   * Render the CMI object to a JSON string for sending to an LMS.
   * This method serializes the current CMI data model to a JSON string.
   * The output format is controlled by the sendFullCommit setting.
   *
   * @return {string} A JSON string representation of the CMI data
   * @example
   * // Get the current CMI data as a JSON string
   * const jsonString = api.renderCMIToJSONString();
   * console.log(jsonString); // '{"core":{"student_id":"12345",...}}'
   */
  renderCMIToJSONString() {
    return this._serializationService.renderCMIToJSONString(this.cmi, this.settings.sendFullCommit);
  }
  /**
   * Returns a JavaScript object representing the current CMI data.
   * This method creates a plain JavaScript object that mirrors the
   * structure of the CMI data model, suitable for further processing.
   *
   * @return {StringKeyMap} A JavaScript object representing the CMI data
   * @example
   * // Get the current CMI data as a JavaScript object
   * const cmiObject = api.renderCMIToJSONObject();
   * console.log(cmiObject.core.student_id); // "12345"
   */
  renderCMIToJSONObject() {
    return this._serializationService.renderCMIToJSONObject(this.cmi, this.settings.sendFullCommit);
  }
  /**
   * Process an HTTP request
   *
   * @param {string} url - The URL to send the request to
   * @param {CommitObject | StringKeyMap | Array<any>} params - The parameters to send
   * @param {boolean} immediate - Whether to send the request immediately without waiting
   * @returns {Promise<ResultObject>} - The result of the request
   * @async
   */
  async processHttpRequest(url, params, immediate = false) {
    if (this.settings.enableOfflineSupport && this._offlineStorageService && !this._offlineStorageService.isDeviceOnline() && this._courseId) {
      this.apiLog(
        "processHttpRequest",
        "Device is offline, storing data locally",
        LogLevelEnum.INFO
      );
      if (params && typeof params === "object" && "cmi" in params) {
        return await this._offlineStorageService.storeOffline(
          this._courseId,
          params
        );
      } else {
        this.apiLog(
          "processHttpRequest",
          "Invalid commit data format for offline storage",
          LogLevelEnum.ERROR
        );
        return {
          result: global_constants.SCORM_FALSE,
          errorCode: this._error_codes.GENERAL
        };
      }
    }
    return await this._httpService.processHttpRequest(
      url,
      params,
      immediate,
      (functionName, message, level, element) => this.apiLog(functionName, message, level, element),
      (functionName, CMIElement, value) => this.processListeners(functionName, CMIElement, value)
    );
  }
  /**
   * Schedules a commit operation to occur after a specified delay.
   * This method is used to implement auto-commit functionality, where data
   * is periodically sent to the LMS without requiring explicit commit calls.
   *
   * @param {number} when - The number of milliseconds to wait before committing
   * @param {string} callback - The name of the commit event callback
   * @example
   * // Schedule a commit to happen in 60 seconds
   * api.scheduleCommit(60000, "commit");
   */
  scheduleCommit(when, callback) {
    if (!this._timeout) {
      this._timeout = new ScheduledCommit(this, when, callback);
      this.apiLog("scheduleCommit", "scheduled", LogLevelEnum.DEBUG, "");
    }
  }
  /**
   * Clears and cancels any currently scheduled commits.
   * This method is typically called when an explicit commit is performed
   * or when the API is terminated, to prevent redundant commits.
   *
   * @example
   * // Cancel any pending scheduled commits
   * api.clearScheduledCommit();
   */
  clearScheduledCommit() {
    if (this._timeout) {
      this._timeout.cancel();
      this._timeout = void 0;
      this.apiLog("clearScheduledCommit", "cleared", LogLevelEnum.DEBUG, "");
    }
  }
  /**
   * Checks if an object has a specific property, using multiple detection methods.
   * This method performs a thorough check for property existence by:
   * 1. Checking if it's an own property using Object.hasOwnProperty
   * 2. Checking if it's defined in the prototype with a property descriptor
   * 3. Checking if it's accessible via the 'in' operator (includes inherited properties)
   *
   * @param {StringKeyMap} StringKeyMap - The object to check for the property
   * @param {string} attribute - The property name to look for
   * @return {boolean} True if the property exists on the object or its prototype chain
   * @private
   *
   * @example
   * // Check for an own property
   * const obj = { name: "John" };
   * this._checkObjectHasProperty(obj, "name"); // Returns true
   *
   * @example
   * // Check for an inherited property
   * class Parent { get type() { return "parent"; } }
   * const child = Object.create(new Parent());
   * this._checkObjectHasProperty(child, "type"); // Returns true
   *
   * @example
   * // Check for a non-existent property
   * const obj = { name: "John" };
   * this._checkObjectHasProperty(obj, "age"); // Returns false
   */
  _checkObjectHasProperty(StringKeyMap2, attribute) {
    return Object.hasOwnProperty.call(StringKeyMap2, attribute) || Object.getOwnPropertyDescriptor(Object.getPrototypeOf(StringKeyMap2), attribute) != null || attribute in StringKeyMap2;
  }
  /**
   * Handles exceptions that occur when accessing CMI values.
   * This method delegates to the ErrorHandlingService to process exceptions
   * that occur during CMI data operations, ensuring consistent error handling
   * throughout the API.
   *
   * @param {string} CMIElement
   * @param {any} e - The exception that was thrown
   * @param {string} returnValue - The default return value to use if an error occurs
   * @return {string} Either the original returnValue or SCORM_FALSE if an error occurred
   * @private
   *
   * @example
   * // Handle a validation error when getting a CMI value
   * try {
   *   return this.getCMIValue("cmi.core.score.raw");
   * } catch (e) {
   *   return this.handleValueAccessException(e, "");
   * }
   *
   * @example
   * // Handle a general error when setting a CMI value
   * try {
   *   this.setCMIValue("cmi.core.lesson_status", "completed");
   *   return "true";
   * } catch (e) {
   *   return this.handleValueAccessException(e, "false");
   * }
   */
  handleValueAccessException(CMIElement, e, returnValue) {
    if (e instanceof ValidationError) {
      this.lastErrorCode = String(e.errorCode);
      returnValue = global_constants.SCORM_FALSE;
      this.throwSCORMError(CMIElement, e.errorCode, e.errorMessage);
    } else {
      if (e instanceof Error && e.message) {
        this.throwSCORMError(CMIElement, this._error_codes.GENERAL, e.message);
      } else {
        this.throwSCORMError(CMIElement, this._error_codes.GENERAL, "Unknown error");
      }
    }
    return returnValue;
  }
  /**
   * Builds the commit object to be sent to the LMS.
   * This method delegates to the SerializationService to create a properly
   * formatted object containing the CMI data that needs to be sent to the LMS.
   * The format and content of the commit object depend on whether this is a
   * regular commit or a termination commit.
   *
   * @param {boolean} terminateCommit - Whether this is a termination commit
   * @return {CommitObject|StringKeyMap|Array} The formatted commit object
   * @protected
   *
   * @example
   * // Create a regular commit object
   * const regularCommit = this.getCommitObject(false);
   * // Result might be: { cmi: { core: { lesson_status: "incomplete" } } }
   *
   * @example
   * // Create a termination commit object (includes total_time)
   * const terminationCommit = this.getCommitObject(true);
   * // Result might be: { cmi: { core: { lesson_status: "completed", total_time: "PT1H30M" } } }
   */
  getCommitObject(terminateCommit) {
    return this._serializationService.getCommitObject(
      terminateCommit,
      this.settings.alwaysSendTotalTime,
      this.settings.renderCommonCommitFields,
      (terminateCommit2) => this.renderCommitObject(terminateCommit2),
      (terminateCommit2) => this.renderCommitCMI(terminateCommit2),
      this.apiLogLevel
    );
  }
}

class Scorm12API extends BaseAPI {
  /**
   * Constructor for SCORM 1.2 API
   * @param {object} settings
   */
  constructor(settings) {
    if (settings) {
      if (settings.mastery_override === void 0) {
        settings.mastery_override = false;
      }
    }
    super(scorm12_errors$1, settings);
    this.statusSetByModule = false;
    this.cmi = new CMI$1();
    this.nav = new NAV();
    this.LMSInitialize = this.lmsInitialize;
    this.LMSFinish = this.lmsFinish;
    this.LMSGetValue = this.lmsGetValue;
    this.LMSSetValue = this.lmsSetValue;
    this.LMSCommit = this.lmsCommit;
    this.LMSGetLastError = this.lmsGetLastError;
    this.LMSGetErrorString = this.lmsGetErrorString;
    this.LMSGetDiagnostic = this.lmsGetDiagnostic;
  }
  /**
   * Called when the API needs to be reset
   */
  reset(settings) {
    this.commonReset(settings);
    this.cmi?.reset();
    this.nav?.reset();
  }
  /**
   * lmsInitialize function from SCORM 1.2 Spec
   *
   * @return {string} bool
   */
  lmsInitialize() {
    this.cmi.initialize();
    if (this.cmi.core.lesson_status) {
      this.statusSetByModule = true;
    } else {
      this.cmi.core.lesson_status = "not attempted";
    }
    return this.initialize(
      "LMSInitialize",
      "LMS was already initialized!",
      "LMS is already finished!"
    );
  }
  /**
   * LMSFinish function from SCORM 1.2 Spec
   *
   * @return {string} bool
   */
  lmsFinish() {
    (async () => {
      await this.internalFinish();
    })();
    return global_constants.SCORM_TRUE;
  }
  async internalFinish() {
    const result = await this.terminate("LMSFinish", true);
    if (result === global_constants.SCORM_TRUE) {
      if (this.nav.event !== "") {
        if (this.nav.event === "continue") {
          this.processListeners("SequenceNext");
        } else {
          this.processListeners("SequencePrevious");
        }
      } else if (this.settings.autoProgress) {
        this.processListeners("SequenceNext");
      }
    }
    return result;
  }
  /**
   * LMSGetValue function from SCORM 1.2 Spec
   *
   * @param {string} CMIElement
   * @return {string}
   */
  lmsGetValue(CMIElement) {
    return this.getValue("LMSGetValue", false, CMIElement);
  }
  /**
   * LMSSetValue function from SCORM 1.2 Spec
   *
   * @param {string} CMIElement
   * @param {*} value
   * @return {string}
   */
  lmsSetValue(CMIElement, value) {
    if (CMIElement === "cmi.core.lesson_status") {
      this.statusSetByModule = true;
    }
    return this.setValue("LMSSetValue", "LMSCommit", false, CMIElement, value);
  }
  /**
   * LMSCommit function from SCORM 1.2 Spec
   *
   * @return {string} bool
   */
  lmsCommit() {
    if (this.settings.asyncCommit) {
      this.scheduleCommit(500, "LMSCommit");
    } else {
      (async () => {
        await this.commit("LMSCommit", false);
      })();
    }
    return global_constants.SCORM_TRUE;
  }
  /**
   * LMSGetLastError function from SCORM 1.2 Spec
   *
   * @return {string}
   */
  lmsGetLastError() {
    return this.getLastError("LMSGetLastError");
  }
  /**
   * LMSGetErrorString function from SCORM 1.2 Spec
   *
   * @param {string} CMIErrorCode
   * @return {string}
   */
  lmsGetErrorString(CMIErrorCode) {
    return this.getErrorString("LMSGetErrorString", CMIErrorCode);
  }
  /**
   * LMSGetDiagnostic function from SCORM 1.2 Spec
   *
   * @param {string} CMIErrorCode
   * @return {string}
   */
  lmsGetDiagnostic(CMIErrorCode) {
    return this.getDiagnostic("LMSGetDiagnostic", CMIErrorCode);
  }
  /**
   * Sets a value on the CMI Object
   *
   * @param {string} CMIElement
   * @param {*} value
   * @return {string}
   */
  setCMIValue(CMIElement, value) {
    return this._commonSetCMIValue("LMSSetValue", false, CMIElement, value);
  }
  /**
   * Gets a value from the CMI Object
   *
   * @param {string} CMIElement
   * @return {*}
   */
  getCMIValue(CMIElement) {
    return this._commonGetCMIValue("getCMIValue", false, CMIElement);
  }
  /**
   * Gets or builds a new child element to add to the array.
   *
   * @param {string} CMIElement
   * @param {*} _value
   * @param {boolean} foundFirstIndex
   * @return {BaseCMI|null}
   */
  getChildElement(CMIElement, _value, foundFirstIndex) {
    if (stringMatches(CMIElement, "cmi\\.objectives\\.\\d+")) {
      return new CMIObjectivesObject();
    } else if (foundFirstIndex && stringMatches(CMIElement, "cmi\\.interactions\\.\\d+\\.correct_responses\\.\\d+")) {
      return new CMIInteractionsCorrectResponsesObject();
    } else if (foundFirstIndex && stringMatches(CMIElement, "cmi\\.interactions\\.\\d+\\.objectives\\.\\d+")) {
      return new CMIInteractionsObjectivesObject();
    } else if (!foundFirstIndex && stringMatches(CMIElement, "cmi\\.interactions\\.\\d+")) {
      return new CMIInteractionsObject();
    }
    return null;
  }
  /**
   * Validates Correct Response values
   *
   * @param {string} _CMIElement
   * @param {*} _value
   */
  validateCorrectResponse(_CMIElement, _value) {
  }
  /**
   * Returns the message that corresponds to errorNumber.
   *
   * @param {number|string} errorNumber
   * @param {boolean} detail
   * @return {string}
   */
  getLmsErrorMessageDetails(errorNumber, detail) {
    let basicMessage = "No Error";
    let detailMessage = "No Error";
    errorNumber = String(errorNumber);
    if (scorm12_constants.error_descriptions[errorNumber]) {
      basicMessage = scorm12_constants.error_descriptions[errorNumber].basicMessage;
      detailMessage = scorm12_constants.error_descriptions[errorNumber].detailMessage;
    }
    return detail ? detailMessage : basicMessage;
  }
  /**
   * Replace the whole API with another
   *
   * @param {Scorm12API} newAPI
   */
  replaceWithAnotherScormAPI(newAPI) {
    this.cmi = newAPI.cmi;
  }
  /**
   * Render the cmi object to the proper format for LMS commit
   *
   * @param {boolean} terminateCommit
   * @return {object|Array}
   */
  renderCommitCMI(terminateCommit) {
    const cmiExport = this.renderCMIToJSONObject();
    if (terminateCommit) {
      cmiExport.cmi.core.total_time = this.cmi.getCurrentTotalTime();
    }
    const result = [];
    const flattened = flatten(cmiExport);
    switch (this.settings.dataCommitFormat) {
      case "flattened":
        return flatten(cmiExport);
      case "params":
        for (const item in flattened) {
          if ({}.hasOwnProperty.call(flattened, item)) {
            result.push(`${item}=${flattened[item]}`);
          }
        }
        return result;
      case "json":
      default:
        return cmiExport;
    }
  }
  /**
   * Render the cmi object to the proper format for LMS commit
   * @param {boolean} terminateCommit
   * @return {CommitObject}
   */
  renderCommitObject(terminateCommit) {
    const cmiExport = this.renderCommitCMI(terminateCommit);
    const totalTimeHHMMSS = this.cmi.getCurrentTotalTime();
    const totalTimeSeconds = getTimeAsSeconds(totalTimeHHMMSS, scorm12_regex.CMITimespan);
    const lessonStatus = this.cmi.core.lesson_status;
    let completionStatus = CompletionStatus.UNKNOWN;
    let successStatus = SuccessStatus.UNKNOWN;
    if (lessonStatus) {
      completionStatus = lessonStatus === "completed" || lessonStatus === "passed" ? CompletionStatus.COMPLETED : CompletionStatus.INCOMPLETE;
      if (lessonStatus === "passed") {
        successStatus = SuccessStatus.PASSED;
      } else if (lessonStatus === "failed") {
        successStatus = SuccessStatus.FAILED;
      }
    }
    const score = this.cmi.core.score;
    let scoreObject = null;
    if (score) {
      scoreObject = {};
      if (!Number.isNaN(Number.parseFloat(score.raw))) {
        scoreObject.raw = Number.parseFloat(score.raw);
      }
      if (!Number.isNaN(Number.parseFloat(score.min))) {
        scoreObject.min = Number.parseFloat(score.min);
      }
      if (!Number.isNaN(Number.parseFloat(score.max))) {
        scoreObject.max = Number.parseFloat(score.max);
      }
    }
    const commitObject = {
      successStatus,
      completionStatus,
      runtimeData: cmiExport,
      totalTimeSeconds
    };
    if (scoreObject) {
      commitObject.score = scoreObject;
    }
    return commitObject;
  }
<<<<<<< HEAD
  /**
   * Attempts to store the data to the LMS
   *
   * @param {boolean} terminateCommit
   * @return {ResultObject}
   */
  async storeData(terminateCommit) {
    if (terminateCommit) {
      const originalStatus = this.cmi.core.lesson_status;
      if (!this.cmi.core.lesson_status || !this.statusSetByModule && this.cmi.core.lesson_status === "not attempted") {
        this.cmi.core.lesson_status = "completed";
      }
      if (this.cmi.core.lesson_mode === "normal") {
        if (this.cmi.core.credit === "credit") {
          if (this.settings.mastery_override && this.cmi.student_data.mastery_score !== "" && this.cmi.core.score.raw !== "") {
            this.cmi.core.lesson_status = parseFloat(this.cmi.core.score.raw) >= parseFloat(this.cmi.student_data.mastery_score) ? "passed" : "failed";
          }
        }
      } else if (this.cmi.core.lesson_mode === "browse") {
        if ((this.startingData?.cmi?.core?.lesson_status || "") === "" && originalStatus === "not attempted") {
          this.cmi.core.lesson_status = "browsed";
        }
      }
    }
    const commitObject = this.getCommitObject(terminateCommit);
    if (typeof this.settings.lmsCommitUrl === "string") {
      return await this.processHttpRequest(
        this.settings.lmsCommitUrl,
        commitObject,
        terminateCommit
      );
    } else {
      return {
        result: global_constants.SCORM_TRUE,
        errorCode: 0
      };
    }
  }
}
=======
  return next();
}

/* harmony default export */ __webpack_exports__["default"] = ({
  __extends,
  __assign,
  __rest,
  __decorate,
  __param,
  __metadata,
  __awaiter,
  __generator,
  __createBinding,
  __exportStar,
  __values,
  __read,
  __spread,
  __spreadArrays,
  __spreadArray,
  __await,
  __asyncGenerator,
  __asyncDelegator,
  __asyncValues,
  __makeTemplateObject,
  __importStar,
  __importDefault,
  __classPrivateFieldGet,
  __classPrivateFieldSet,
  __classPrivateFieldIn,
  __addDisposableResource,
  __disposeResources,
});


/***/ })

/******/ });
/************************************************************************/
/******/ // The module cache
/******/ var __webpack_module_cache__ = {};
/******/ 
/******/ // The require function
/******/ function __webpack_require__(moduleId) {
/******/ 	// Check if module is in cache
/******/ 	var cachedModule = __webpack_module_cache__[moduleId];
/******/ 	if (cachedModule !== undefined) {
/******/ 		return cachedModule.exports;
/******/ 	}
/******/ 	// Create a new module (and put it into the cache)
/******/ 	var module = __webpack_module_cache__[moduleId] = {
/******/ 		// no module.id needed
/******/ 		// no module.loaded needed
/******/ 		exports: {}
/******/ 	};
/******/ 
/******/ 	// Execute the module function
/******/ 	__webpack_modules__[moduleId](module, module.exports, __webpack_require__);
/******/ 
/******/ 	// Return the exports of the module
/******/ 	return module.exports;
/******/ }
/******/ 
/************************************************************************/
/******/ /* webpack/runtime/define property getters */
/******/ !function() {
/******/ 	// define getter functions for harmony exports
/******/ 	__webpack_require__.d = function(exports, definition) {
/******/ 		for(var key in definition) {
/******/ 			if(__webpack_require__.o(definition, key) && !__webpack_require__.o(exports, key)) {
/******/ 				Object.defineProperty(exports, key, { enumerable: true, get: definition[key] });
/******/ 			}
/******/ 		}
/******/ 	};
/******/ }();
/******/ 
/******/ /* webpack/runtime/hasOwnProperty shorthand */
/******/ !function() {
/******/ 	__webpack_require__.o = function(obj, prop) { return Object.prototype.hasOwnProperty.call(obj, prop); }
/******/ }();
/******/ 
/******/ /* webpack/runtime/make namespace object */
/******/ !function() {
/******/ 	// define __esModule on exports
/******/ 	__webpack_require__.r = function(exports) {
/******/ 		if(typeof Symbol !== 'undefined' && Symbol.toStringTag) {
/******/ 			Object.defineProperty(exports, Symbol.toStringTag, { value: 'Module' });
/******/ 		}
/******/ 		Object.defineProperty(exports, '__esModule', { value: true });
/******/ 	};
/******/ }();
/******/ 
/************************************************************************/
var __webpack_exports__ = {};
// ESM COMPAT FLAG
__webpack_require__.r(__webpack_exports__);

// EXPORTS
__webpack_require__.d(__webpack_exports__, {
  AICC: function() { return /* binding */ AICCImpl; }
});

// EXTERNAL MODULE: ./node_modules/tslib/tslib.es6.mjs
var tslib_es6 = __webpack_require__(635);
// EXTERNAL MODULE: ./src/Scorm12API.ts
var Scorm12API = __webpack_require__(941);
// EXTERNAL MODULE: ./src/cmi/scorm12/cmi.ts + 1 modules
var cmi = __webpack_require__(989);
// EXTERNAL MODULE: ./src/constants/api_constants.ts
var api_constants = __webpack_require__(340);
// EXTERNAL MODULE: ./src/cmi/common/array.ts
var array = __webpack_require__(589);
// EXTERNAL MODULE: ./src/exceptions.ts
var exceptions = __webpack_require__(784);
;// ./src/exceptions/aicc_exceptions.ts



var aicc_errors = api_constants.aicc_constants.error_descriptions;
var AICCValidationError = (function (_super) {
    (0,tslib_es6.__extends)(AICCValidationError, _super);
    function AICCValidationError(errorCode) {
        var _this = this;
        if ({}.hasOwnProperty.call(aicc_errors, String(errorCode))) {
            _this = _super.call(this, errorCode, aicc_errors[String(errorCode)].basicMessage, aicc_errors[String(errorCode)].detailMessage) || this;
        }
        else {
            _this = _super.call(this, 101, aicc_errors["101"].basicMessage, aicc_errors["101"].detailMessage) || this;
        }
        return _this;
    }
    return AICCValidationError;
}(exceptions.ValidationError));


// EXTERNAL MODULE: ./src/cmi/common/base_cmi.ts
var base_cmi = __webpack_require__(319);
// EXTERNAL MODULE: ./src/constants/error_codes.ts
var error_codes = __webpack_require__(797);
// EXTERNAL MODULE: ./src/cmi/common/validation.ts
var validation = __webpack_require__(449);
;// ./src/cmi/aicc/validation.ts



function checkAICCValidFormat(value, regexPattern, allowEmptyString) {
    return (0,validation.checkValidFormat)(value, regexPattern, error_codes.scorm12_errors.TYPE_MISMATCH, AICCValidationError, allowEmptyString);
}

// EXTERNAL MODULE: ./src/constants/regex.ts
var regex = __webpack_require__(417);
;// ./src/cmi/aicc/evaluation.ts








var CMIEvaluation = (function (_super) {
    (0,tslib_es6.__extends)(CMIEvaluation, _super);
    function CMIEvaluation() {
        var _this = _super.call(this) || this;
        _this.comments = new CMIEvaluationComments();
        return _this;
    }
    CMIEvaluation.prototype.initialize = function () {
        var _a;
        _super.prototype.initialize.call(this);
        (_a = this.comments) === null || _a === void 0 ? void 0 : _a.initialize();
    };
    CMIEvaluation.prototype.reset = function () {
        var _a;
        this._initialized = false;
        (_a = this.comments) === null || _a === void 0 ? void 0 : _a.reset();
    };
    CMIEvaluation.prototype.toJSON = function () {
        this.jsonString = true;
        var result = {
            comments: this.comments,
        };
        delete this.jsonString;
        return result;
    };
    return CMIEvaluation;
}(base_cmi.BaseCMI));

var CMIEvaluationComments = (function (_super) {
    (0,tslib_es6.__extends)(CMIEvaluationComments, _super);
    function CMIEvaluationComments() {
        return _super.call(this, {
            children: api_constants.aicc_constants.comments_children,
            errorCode: error_codes.scorm12_errors.INVALID_SET_VALUE,
            errorClass: AICCValidationError,
        }) || this;
    }
    return CMIEvaluationComments;
}(array.CMIArray));
var CMIEvaluationCommentsObject = (function (_super) {
    (0,tslib_es6.__extends)(CMIEvaluationCommentsObject, _super);
    function CMIEvaluationCommentsObject() {
        var _this = _super.call(this) || this;
        _this._content = "";
        _this._location = "";
        _this._time = "";
        return _this;
    }
    CMIEvaluationCommentsObject.prototype.reset = function () {
        this._initialized = false;
        this._content = "";
        this._location = "";
        this._time = "";
    };
    Object.defineProperty(CMIEvaluationCommentsObject.prototype, "content", {
        get: function () {
            return this._content;
        },
        set: function (content) {
            if (checkAICCValidFormat(content, regex.aicc_regex.CMIString256)) {
                this._content = content;
            }
        },
        enumerable: false,
        configurable: true
    });
    Object.defineProperty(CMIEvaluationCommentsObject.prototype, "location", {
        get: function () {
            return this._location;
        },
        set: function (location) {
            if (checkAICCValidFormat(location, regex.aicc_regex.CMIString256)) {
                this._location = location;
            }
        },
        enumerable: false,
        configurable: true
    });
    Object.defineProperty(CMIEvaluationCommentsObject.prototype, "time", {
        get: function () {
            return this._time;
        },
        set: function (time) {
            if (checkAICCValidFormat(time, regex.aicc_regex.CMITime)) {
                this._time = time;
            }
        },
        enumerable: false,
        configurable: true
    });
    CMIEvaluationCommentsObject.prototype.toJSON = function () {
        this.jsonString = true;
        var result = {
            content: this.content,
            location: this.location,
            time: this.time,
        };
        delete this.jsonString;
        return result;
    };
    return CMIEvaluationCommentsObject;
}(base_cmi.BaseCMI));


// EXTERNAL MODULE: ./src/cmi/scorm12/student_preference.ts
var student_preference = __webpack_require__(181);
;// ./src/cmi/aicc/student_preferences.ts








var AICCStudentPreferences = (function (_super) {
    (0,tslib_es6.__extends)(AICCStudentPreferences, _super);
    function AICCStudentPreferences() {
        var _this = _super.call(this, api_constants.aicc_constants.student_preference_children) || this;
        _this._lesson_type = "";
        _this._text_color = "";
        _this._text_location = "";
        _this._text_size = "";
        _this._video = "";
        _this.windows = new array.CMIArray({
            errorCode: error_codes.scorm12_errors.INVALID_SET_VALUE,
            errorClass: AICCValidationError,
            children: "",
        });
        return _this;
    }
    AICCStudentPreferences.prototype.initialize = function () {
        var _a;
        _super.prototype.initialize.call(this);
        (_a = this.windows) === null || _a === void 0 ? void 0 : _a.initialize();
    };
    Object.defineProperty(AICCStudentPreferences.prototype, "lesson_type", {
        get: function () {
            return this._lesson_type;
        },
        set: function (lesson_type) {
            if (checkAICCValidFormat(lesson_type, regex.aicc_regex.CMIString256)) {
                this._lesson_type = lesson_type;
            }
        },
        enumerable: false,
        configurable: true
    });
    Object.defineProperty(AICCStudentPreferences.prototype, "text_color", {
        get: function () {
            return this._text_color;
        },
        set: function (text_color) {
            if (checkAICCValidFormat(text_color, regex.aicc_regex.CMIString256)) {
                this._text_color = text_color;
            }
        },
        enumerable: false,
        configurable: true
    });
    Object.defineProperty(AICCStudentPreferences.prototype, "text_location", {
        get: function () {
            return this._text_location;
        },
        set: function (text_location) {
            if (checkAICCValidFormat(text_location, regex.aicc_regex.CMIString256)) {
                this._text_location = text_location;
            }
        },
        enumerable: false,
        configurable: true
    });
    Object.defineProperty(AICCStudentPreferences.prototype, "text_size", {
        get: function () {
            return this._text_size;
        },
        set: function (text_size) {
            if (checkAICCValidFormat(text_size, regex.aicc_regex.CMIString256)) {
                this._text_size = text_size;
            }
        },
        enumerable: false,
        configurable: true
    });
    Object.defineProperty(AICCStudentPreferences.prototype, "video", {
        get: function () {
            return this._video;
        },
        set: function (video) {
            if (checkAICCValidFormat(video, regex.aicc_regex.CMIString256)) {
                this._video = video;
            }
        },
        enumerable: false,
        configurable: true
    });
    AICCStudentPreferences.prototype.toJSON = function () {
        this.jsonString = true;
        var result = {
            audio: this.audio,
            language: this.language,
            lesson_type: this.lesson_type,
            speed: this.speed,
            text: this.text,
            text_color: this.text_color,
            text_location: this.text_location,
            text_size: this.text_size,
            video: this.video,
            windows: this.windows,
        };
        delete this.jsonString;
        return result;
    };
    return AICCStudentPreferences;
}(student_preference.CMIStudentPreference));


;// ./src/cmi/aicc/student_demographics.ts





var CMIStudentDemographics = (function (_super) {
    (0,tslib_es6.__extends)(CMIStudentDemographics, _super);
    function CMIStudentDemographics() {
        var _this = _super.call(this) || this;
        _this.__children = api_constants.aicc_constants.student_demographics_children;
        _this._city = "";
        _this._class = "";
        _this._company = "";
        _this._country = "";
        _this._experience = "";
        _this._familiar_name = "";
        _this._instructor_name = "";
        _this._title = "";
        _this._native_language = "";
        _this._state = "";
        _this._street_address = "";
        _this._telephone = "";
        _this._years_experience = "";
        return _this;
    }
    CMIStudentDemographics.prototype.reset = function () {
        this._initialized = false;
    };
    Object.defineProperty(CMIStudentDemographics.prototype, "_children", {
        get: function () {
            return this.__children;
        },
        enumerable: false,
        configurable: true
    });
    Object.defineProperty(CMIStudentDemographics.prototype, "city", {
        get: function () {
            return this._city;
        },
        set: function (city) {
            if (this.initialized) {
                throw new AICCValidationError(error_codes.scorm12_errors.READ_ONLY_ELEMENT);
            }
            else {
                this._city = city;
            }
        },
        enumerable: false,
        configurable: true
    });
    Object.defineProperty(CMIStudentDemographics.prototype, "class", {
        get: function () {
            return this._class;
        },
        set: function (clazz) {
            if (this.initialized) {
                throw new AICCValidationError(error_codes.scorm12_errors.READ_ONLY_ELEMENT);
            }
            else {
                this._class = clazz;
            }
        },
        enumerable: false,
        configurable: true
    });
    Object.defineProperty(CMIStudentDemographics.prototype, "company", {
        get: function () {
            return this._company;
        },
        set: function (company) {
            if (this.initialized) {
                throw new AICCValidationError(error_codes.scorm12_errors.READ_ONLY_ELEMENT);
            }
            else {
                this._company = company;
            }
        },
        enumerable: false,
        configurable: true
    });
    Object.defineProperty(CMIStudentDemographics.prototype, "country", {
        get: function () {
            return this._country;
        },
        set: function (country) {
            if (this.initialized) {
                throw new AICCValidationError(error_codes.scorm12_errors.READ_ONLY_ELEMENT);
            }
            else {
                this._country = country;
            }
        },
        enumerable: false,
        configurable: true
    });
    Object.defineProperty(CMIStudentDemographics.prototype, "experience", {
        get: function () {
            return this._experience;
        },
        set: function (experience) {
            if (this.initialized) {
                throw new AICCValidationError(error_codes.scorm12_errors.READ_ONLY_ELEMENT);
            }
            else {
                this._experience = experience;
            }
        },
        enumerable: false,
        configurable: true
    });
    Object.defineProperty(CMIStudentDemographics.prototype, "familiar_name", {
        get: function () {
            return this._familiar_name;
        },
        set: function (familiar_name) {
            if (this.initialized) {
                throw new AICCValidationError(error_codes.scorm12_errors.READ_ONLY_ELEMENT);
            }
            else {
                this._familiar_name = familiar_name;
            }
        },
        enumerable: false,
        configurable: true
    });
    Object.defineProperty(CMIStudentDemographics.prototype, "instructor_name", {
        get: function () {
            return this._instructor_name;
        },
        set: function (instructor_name) {
            if (this.initialized) {
                throw new AICCValidationError(error_codes.scorm12_errors.READ_ONLY_ELEMENT);
            }
            else {
                this._instructor_name = instructor_name;
            }
        },
        enumerable: false,
        configurable: true
    });
    Object.defineProperty(CMIStudentDemographics.prototype, "title", {
        get: function () {
            return this._title;
        },
        set: function (title) {
            if (this.initialized) {
                throw new AICCValidationError(error_codes.scorm12_errors.READ_ONLY_ELEMENT);
            }
            else {
                this._title = title;
            }
        },
        enumerable: false,
        configurable: true
    });
    Object.defineProperty(CMIStudentDemographics.prototype, "native_language", {
        get: function () {
            return this._native_language;
        },
        set: function (native_language) {
            if (this.initialized) {
                throw new AICCValidationError(error_codes.scorm12_errors.READ_ONLY_ELEMENT);
            }
            else {
                this._native_language = native_language;
            }
        },
        enumerable: false,
        configurable: true
    });
    Object.defineProperty(CMIStudentDemographics.prototype, "state", {
        get: function () {
            return this._state;
        },
        set: function (state) {
            if (this.initialized) {
                throw new AICCValidationError(error_codes.scorm12_errors.READ_ONLY_ELEMENT);
            }
            else {
                this._state = state;
            }
        },
        enumerable: false,
        configurable: true
    });
    Object.defineProperty(CMIStudentDemographics.prototype, "street_address", {
        get: function () {
            return this._street_address;
        },
        set: function (street_address) {
            if (this.initialized) {
                throw new AICCValidationError(error_codes.scorm12_errors.READ_ONLY_ELEMENT);
            }
            else {
                this._street_address = street_address;
            }
        },
        enumerable: false,
        configurable: true
    });
    Object.defineProperty(CMIStudentDemographics.prototype, "telephone", {
        get: function () {
            return this._telephone;
        },
        set: function (telephone) {
            if (this.initialized) {
                throw new AICCValidationError(error_codes.scorm12_errors.READ_ONLY_ELEMENT);
            }
            else {
                this._telephone = telephone;
            }
        },
        enumerable: false,
        configurable: true
    });
    Object.defineProperty(CMIStudentDemographics.prototype, "years_experience", {
        get: function () {
            return this._years_experience;
        },
        set: function (years_experience) {
            if (this.initialized) {
                throw new AICCValidationError(error_codes.scorm12_errors.READ_ONLY_ELEMENT);
            }
            else {
                this._years_experience = years_experience;
            }
        },
        enumerable: false,
        configurable: true
    });
    CMIStudentDemographics.prototype.toJSON = function () {
        this.jsonString = true;
        var result = {
            city: this.city,
            class: this.class,
            company: this.company,
            country: this.country,
            experience: this.experience,
            familiar_name: this.familiar_name,
            instructor_name: this.instructor_name,
            title: this.title,
            native_language: this.native_language,
            state: this.state,
            street_address: this.street_address,
            telephone: this.telephone,
            years_experience: this.years_experience,
        };
        delete this.jsonString;
        return result;
    };
    return CMIStudentDemographics;
}(base_cmi.BaseCMI));


// EXTERNAL MODULE: ./src/cmi/common/score.ts
var score = __webpack_require__(434);
;// ./src/cmi/aicc/tries.ts









var CMITries = (function (_super) {
    (0,tslib_es6.__extends)(CMITries, _super);
    function CMITries() {
        return _super.call(this, {
            children: api_constants.aicc_constants.tries_children,
        }) || this;
    }
    return CMITries;
}(array.CMIArray));

var CMITriesObject = (function (_super) {
    (0,tslib_es6.__extends)(CMITriesObject, _super);
    function CMITriesObject() {
        var _this = _super.call(this) || this;
        _this._status = "";
        _this._time = "";
        _this.score = new score.CMIScore({
            score_children: api_constants.aicc_constants.score_children,
            score_range: regex.aicc_regex.score_range,
            invalidErrorCode: error_codes.scorm12_errors.INVALID_SET_VALUE,
            invalidTypeCode: error_codes.scorm12_errors.TYPE_MISMATCH,
            invalidRangeCode: error_codes.scorm12_errors.VALUE_OUT_OF_RANGE,
            errorClass: AICCValidationError,
        });
        return _this;
    }
    CMITriesObject.prototype.initialize = function () {
        var _a;
        _super.prototype.initialize.call(this);
        (_a = this.score) === null || _a === void 0 ? void 0 : _a.initialize();
    };
    CMITriesObject.prototype.reset = function () {
        var _a;
        this._initialized = false;
        this._status = "";
        this._time = "";
        (_a = this.score) === null || _a === void 0 ? void 0 : _a.reset();
    };
    Object.defineProperty(CMITriesObject.prototype, "status", {
        get: function () {
            return this._status;
        },
        set: function (status) {
            if (checkAICCValidFormat(status, regex.aicc_regex.CMIStatus2)) {
                this._status = status;
            }
        },
        enumerable: false,
        configurable: true
    });
    Object.defineProperty(CMITriesObject.prototype, "time", {
        get: function () {
            return this._time;
        },
        set: function (time) {
            if (checkAICCValidFormat(time, regex.aicc_regex.CMITime)) {
                this._time = time;
            }
        },
        enumerable: false,
        configurable: true
    });
    CMITriesObject.prototype.toJSON = function () {
        this.jsonString = true;
        var result = {
            status: this.status,
            time: this.time,
            score: this.score,
        };
        delete this.jsonString;
        return result;
    };
    return CMITriesObject;
}(base_cmi.BaseCMI));


// EXTERNAL MODULE: ./src/cmi/scorm12/student_data.ts
var student_data = __webpack_require__(532);
;// ./src/cmi/aicc/attempts.ts







>>>>>>> abffd9d8

const aicc_errors = aicc_constants.error_descriptions;
class AICCValidationError extends ValidationError {
  /**
   * Constructor to take in an error code
   * @param {string} CMIElement
   * @param {number} errorCode
   */
  constructor(CMIElement, errorCode) {
    if ({}.hasOwnProperty.call(aicc_errors, String(errorCode))) {
      super(
        CMIElement,
        errorCode,
        aicc_errors[String(errorCode)].basicMessage,
        aicc_errors[String(errorCode)].detailMessage
      );
    } else {
      super(CMIElement, 101, aicc_errors["101"].basicMessage, aicc_errors["101"].detailMessage);
    }
    Object.setPrototypeOf(this, AICCValidationError.prototype);
  }
}

function checkAICCValidFormat(CMIElement, value, regexPattern, allowEmptyString) {
  return checkValidFormat(
    CMIElement,
    value,
    regexPattern,
    scorm12_errors$1.TYPE_MISMATCH,
    AICCValidationError,
    allowEmptyString
  );
}

class CMIEvaluation extends BaseCMI {
  /**
   * Constructor for AICC Evaluation object
   */
  constructor() {
    super("cmi.evaluation");
    this.comments = new CMIEvaluationComments();
  }
  /**
   * Called when the API has been initialized after the CMI has been created
   */
  initialize() {
    super.initialize();
    this.comments?.initialize();
  }
  /**
   * Called when the API has been reset
   */
  reset() {
    this._initialized = false;
    this.comments?.reset();
  }
  /**
   * toJSON for cmi.evaluation object
   * @return {{comments: CMIEvaluationComments}}
   */
  toJSON() {
    this.jsonString = true;
    const result = {
      comments: this.comments
    };
    delete this.jsonString;
    return result;
  }
}
class CMIEvaluationComments extends CMIArray {
  /**
   * Constructor for AICC Evaluation Comments object
   */
  constructor() {
    super({
      CMIElement: "cmi.evaluation.comments",
      children: aicc_constants.comments_children,
      errorCode: scorm12_errors$1.INVALID_SET_VALUE,
      errorClass: AICCValidationError
    });
  }
}
class CMIEvaluationCommentsObject extends BaseCMI {
  /**
   * Constructor for Evaluation Comments
   */
  constructor() {
    super("cmi.evaluation.comments.n");
    this._content = "";
    this._location = "";
    this._time = "";
  }
  /**
   * Called when the API has been reset
   */
  reset() {
    this._initialized = false;
    this._content = "";
    this._location = "";
    this._time = "";
  }
  /**
   * Getter for _content
   * @return {string}
   */
  get content() {
    return this._content;
  }
  /**
   * Setter for _content
   * @param {string} content
   */
  set content(content) {
    if (checkAICCValidFormat(this._cmi_element + ".content", content, aicc_regex.CMIString256)) {
      this._content = content;
    }
  }
  /**
   * Getter for _location
   * @return {string}
   */
  get location() {
    return this._location;
  }
  /**
   * Setter for _location
   * @param {string} location
   */
  set location(location) {
    if (checkAICCValidFormat(this._cmi_element + ".location", location, aicc_regex.CMIString256)) {
      this._location = location;
    }
  }
  /**
   * Getter for _time
   * @return {string}
   */
  get time() {
    return this._time;
  }
  /**
   * Setting for _time
   * @param {string} time
   */
  set time(time) {
    if (checkAICCValidFormat(this._cmi_element + ".time", time, aicc_regex.CMITime)) {
      this._time = time;
    }
  }
  /**
   * toJSON for cmi.evaluation.comments.n object
   * @return {
   *    {
   *      content: string,
   *      location: string,
   *      time: string
   *    }
   *  }
   */
  toJSON() {
    this.jsonString = true;
    const result = {
      content: this.content,
      location: this.location,
      time: this.time
    };
    delete this.jsonString;
    return result;
  }
}

class AICCStudentPreferences extends CMIStudentPreference {
  /**
   * Constructor for AICC Student Preferences object
   */
  constructor() {
    super(aicc_constants.student_preference_children);
    this._lesson_type = "";
    this._text_color = "";
    this._text_location = "";
    this._text_size = "";
    this._video = "";
    this.windows = new CMIArray({
      CMIElement: "cmi.student_preference.windows",
      errorCode: scorm12_errors$1.INVALID_SET_VALUE,
      errorClass: AICCValidationError,
      children: ""
    });
  }
  /**
   * Called when the API has been initialized after the CMI has been created
   */
  initialize() {
    super.initialize();
    this.windows?.initialize();
  }
  /**
   * Getter for _lesson_type
   * @return {string}
   */
  get lesson_type() {
    return this._lesson_type;
  }
  /**
   * Setter for _lesson_type
   * @param {string} lesson_type
   */
  set lesson_type(lesson_type) {
    if (checkAICCValidFormat(this._cmi_element + ".lesson_type", lesson_type, aicc_regex.CMIString256)) {
      this._lesson_type = lesson_type;
    }
  }
  /**
   * Getter for _text_color
   * @return {string}
   */
  get text_color() {
    return this._text_color;
  }
  /**
   * Setter for _text_color
   * @param {string} text_color
   */
  set text_color(text_color) {
    if (checkAICCValidFormat(this._cmi_element + ".text_color", text_color, aicc_regex.CMIString256)) {
      this._text_color = text_color;
    }
  }
  /**
   * Getter for _text_location
   * @return {string}
   */
  get text_location() {
    return this._text_location;
  }
  /**
   * Setter for _text_location
   * @param {string} text_location
   */
  set text_location(text_location) {
    if (checkAICCValidFormat(
      this._cmi_element + ".text_location",
      text_location,
      aicc_regex.CMIString256
    )) {
      this._text_location = text_location;
    }
  }
  /**
   * Getter for _text_size
   * @return {string}
   */
  get text_size() {
    return this._text_size;
  }
  /**
   * Setter for _text_size
   * @param {string} text_size
   */
  set text_size(text_size) {
    if (checkAICCValidFormat(this._cmi_element + ".text_size", text_size, aicc_regex.CMIString256)) {
      this._text_size = text_size;
    }
  }
  /**
   * Getter for _video
   * @return {string}
   */
  get video() {
    return this._video;
  }
  /**
   * Setter for _video
   * @param {string} video
   */
  set video(video) {
    if (checkAICCValidFormat(this._cmi_element + ".video", video, aicc_regex.CMIString256)) {
      this._video = video;
    }
  }
  /**
   * toJSON for cmi.student_preference
   *
   * @return {
   *    {
   *      audio: string,
   *      language: string,
   *      speed: string,
   *      text: string,
   *      text_color: string,
   *      text_location: string,
   *      text_size: string,
   *      video: string,
   *      windows: CMIArray
   *    }
   *  }
   */
  toJSON() {
    this.jsonString = true;
    const result = {
      audio: this.audio,
      language: this.language,
      lesson_type: this.lesson_type,
      speed: this.speed,
      text: this.text,
      text_color: this.text_color,
      text_location: this.text_location,
      text_size: this.text_size,
      video: this.video,
      windows: this.windows
    };
    delete this.jsonString;
    return result;
  }
}

class CMIStudentDemographics extends BaseCMI {
  /**
   * Constructor for AICC StudentDemographics object
   */
  constructor() {
    super("cmi.student_demographics");
    this.__children = aicc_constants.student_demographics_children;
    this._city = "";
    this._class = "";
    this._company = "";
    this._country = "";
    this._experience = "";
    this._familiar_name = "";
    this._instructor_name = "";
    this._title = "";
    this._native_language = "";
    this._state = "";
    this._street_address = "";
    this._telephone = "";
    this._years_experience = "";
  }
  /**
   * Called when the API has been reset
   */
  reset() {
    this._initialized = false;
  }
  /**
   * Getter for _children
   * @return {string}
   */
  get _children() {
    return this.__children;
  }
  /**
   * Getter for city
   * @return {string}
   */
  get city() {
    return this._city;
  }
  /**
   * Setter for _city. Sets an error if trying to set after
   *  initialization.
   * @param {string} city
   */
  set city(city) {
    if (this.initialized) {
      throw new AICCValidationError(
        "cmi.student_demographics.city",
        scorm12_errors$1.READ_ONLY_ELEMENT
      );
    } else {
      this._city = city;
    }
  }
  /**
   * Getter for class
   * @return {string}
   */
  get class() {
    return this._class;
  }
  /**
   * Setter for _class. Sets an error if trying to set after
   *  initialization.
   * @param {string} clazz
   */
  set class(clazz) {
    if (this.initialized) {
      throw new AICCValidationError(
        "cmi.student_demographics.class",
        scorm12_errors$1.READ_ONLY_ELEMENT
      );
    } else {
      this._class = clazz;
    }
  }
  /**
   * Getter for company
   * @return {string}
   */
  get company() {
    return this._company;
  }
  /**
   * Setter for _company. Sets an error if trying to set after
   *  initialization.
   * @param {string} company
   */
  set company(company) {
    if (this.initialized) {
      throw new AICCValidationError(
        "cmi.student_demographics.company",
        scorm12_errors$1.READ_ONLY_ELEMENT
      );
    } else {
      this._company = company;
    }
  }
  /**
   * Getter for country
   * @return {string}
   */
  get country() {
    return this._country;
  }
  /**
   * Setter for _country. Sets an error if trying to set after
   *  initialization.
   * @param {string} country
   */
  set country(country) {
    if (this.initialized) {
      throw new AICCValidationError(
        "cmi.student_demographics.country",
        scorm12_errors$1.READ_ONLY_ELEMENT
      );
    } else {
      this._country = country;
    }
  }
  /**
   * Getter for experience
   * @return {string}
   */
  get experience() {
    return this._experience;
  }
  /**
   * Setter for _experience. Sets an error if trying to set after
   *  initialization.
   * @param {string} experience
   */
  set experience(experience) {
    if (this.initialized) {
      throw new AICCValidationError(
        "cmi.student_demographics.experience",
        scorm12_errors$1.READ_ONLY_ELEMENT
      );
    } else {
      this._experience = experience;
    }
  }
  /**
   * Getter for familiar_name
   * @return {string}
   */
  get familiar_name() {
    return this._familiar_name;
  }
  /**
   * Setter for _familiar_name. Sets an error if trying to set after
   *  initialization.
   * @param {string} familiar_name
   */
  set familiar_name(familiar_name) {
    if (this.initialized) {
      throw new AICCValidationError(
        "cmi.student_demographics.familiar_name",
        scorm12_errors$1.READ_ONLY_ELEMENT
      );
    } else {
      this._familiar_name = familiar_name;
    }
  }
  /**
   * Getter for instructor_name
   * @return {string}
   */
  get instructor_name() {
    return this._instructor_name;
  }
  /**
   * Setter for _instructor_name. Sets an error if trying to set after
   *  initialization.
   * @param {string} instructor_name
   */
  set instructor_name(instructor_name) {
    if (this.initialized) {
      throw new AICCValidationError(
        "cmi.student_demographics.instructor_name",
        scorm12_errors$1.READ_ONLY_ELEMENT
      );
    } else {
      this._instructor_name = instructor_name;
    }
  }
  /**
   * Getter for title
   * @return {string}
   */
  get title() {
    return this._title;
  }
  /**
   * Setter for _title. Sets an error if trying to set after
   *  initialization.
   * @param {string} title
   */
  set title(title) {
    if (this.initialized) {
      throw new AICCValidationError(
        "cmi.student_demographics.title",
        scorm12_errors$1.READ_ONLY_ELEMENT
      );
    } else {
      this._title = title;
    }
  }
  /**
   * Getter for native_language
   * @return {string}
   */
  get native_language() {
    return this._native_language;
  }
  /**
   * Setter for _native_language. Sets an error if trying to set after
   *  initialization.
   * @param {string} native_language
   */
  set native_language(native_language) {
    if (this.initialized) {
      throw new AICCValidationError(
        "cmi.student_demographics.native_language",
        scorm12_errors$1.READ_ONLY_ELEMENT
      );
    } else {
      this._native_language = native_language;
    }
  }
  /**
   * Getter for state
   * @return {string}
   */
  get state() {
    return this._state;
  }
  /**
   * Setter for _state. Sets an error if trying to set after
   *  initialization.
   * @param {string} state
   */
  set state(state) {
    if (this.initialized) {
      throw new AICCValidationError(
        "cmi.student_demographics.state",
        scorm12_errors$1.READ_ONLY_ELEMENT
      );
    } else {
      this._state = state;
    }
  }
  /**
   * Getter for street_address
   * @return {string}
   */
  get street_address() {
    return this._street_address;
  }
  /**
   * Setter for _street_address. Sets an error if trying to set after
   *  initialization.
   * @param {string} street_address
   */
  set street_address(street_address) {
    if (this.initialized) {
      throw new AICCValidationError(
        "cmi.student_demographics.street_address",
        scorm12_errors$1.READ_ONLY_ELEMENT
      );
    } else {
      this._street_address = street_address;
    }
  }
  /**
   * Getter for telephone
   * @return {string}
   */
  get telephone() {
    return this._telephone;
  }
  /**
   * Setter for _telephone. Sets an error if trying to set after
   *  initialization.
   * @param {string} telephone
   */
  set telephone(telephone) {
    if (this.initialized) {
      throw new AICCValidationError(
        "cmi.student_demographics.telephone",
        scorm12_errors$1.READ_ONLY_ELEMENT
      );
    } else {
      this._telephone = telephone;
    }
  }
  /**
   * Getter for years_experience
   * @return {string}
   */
  get years_experience() {
    return this._years_experience;
  }
  /**
   * Setter for _years_experience. Sets an error if trying to set after
   *  initialization.
   * @param {string} years_experience
   */
  set years_experience(years_experience) {
    if (this.initialized) {
      throw new AICCValidationError(
        "cmi.student_demographics.years_experience",
        scorm12_errors$1.READ_ONLY_ELEMENT
      );
    } else {
      this._years_experience = years_experience;
    }
  }
  /**
   * toJSON for cmi.student_demographics object
   * @return {
   *      {
   *        city: string,
   *        class: string,
   *        company: string,
   *        country: string,
   *        experience: string,
   *        familiar_name: string,
   *        instructor_name: string,
   *        title: string,
   *        native_language: string,
   *        state: string,
   *        street_address: string,
   *        telephone: string,
   *        years_experience: string
   *      }
   *    }
   */
  toJSON() {
    this.jsonString = true;
    const result = {
      city: this.city,
      class: this.class,
      company: this.company,
      country: this.country,
      experience: this.experience,
      familiar_name: this.familiar_name,
      instructor_name: this.instructor_name,
      title: this.title,
      native_language: this.native_language,
      state: this.state,
      street_address: this.street_address,
      telephone: this.telephone,
      years_experience: this.years_experience
    };
    delete this.jsonString;
    return result;
  }
}

class CMITries extends CMIArray {
  /**
   * Constructor for inline Tries Array class
   */
  constructor() {
    super({
      CMIElement: "cmi.student_data.tries",
      children: aicc_constants.tries_children
    });
  }
}
class CMITriesObject extends BaseCMI {
  /**
   * Constructor for AICC Tries object
   */
  constructor() {
    super("cmi.student_data.tries.n");
    this._status = "";
    this._time = "";
    this.score = new CMIScore({
      CMIElement: "cmi.student_data.tries.n.score",
      score_children: aicc_constants.score_children,
      score_range: aicc_regex.score_range,
      invalidErrorCode: scorm12_errors$1.INVALID_SET_VALUE,
      invalidTypeCode: scorm12_errors$1.TYPE_MISMATCH,
      invalidRangeCode: scorm12_errors$1.VALUE_OUT_OF_RANGE,
      errorClass: AICCValidationError
    });
  }
  /**
   * Called when the API has been initialized after the CMI has been created
   */
  initialize() {
    super.initialize();
    this.score?.initialize();
  }
  /**
   * Called when the API has been reset
   */
  reset() {
    this._initialized = false;
    this._status = "";
    this._time = "";
    this.score?.reset();
  }
  /**
   * Getter for _status
   * @return {string}
   */
  get status() {
    return this._status;
  }
  /**
   * Setter for _status
   * @param {string} status
   */
  set status(status) {
    if (checkAICCValidFormat(this._cmi_element + ".status", status, aicc_regex.CMIStatus2)) {
      this._status = status;
    }
  }
  /**
   * Getter for _time
   * @return {string}
   */
  get time() {
    return this._time;
  }
  /**
   * Setter for _time
   * @param {string} time
   */
  set time(time) {
    if (checkAICCValidFormat(this._cmi_element + ".time", time, aicc_regex.CMITime)) {
      this._time = time;
    }
  }
  /**
   * toJSON for cmi.student_data.tries.n object
   * @return {
   *    {
   *      status: string,
   *      time: string,
   *      score: CMIScore
   *    }
   *  }
   */
  toJSON() {
    this.jsonString = true;
    const result = {
      status: this.status,
      time: this.time,
      score: this.score
    };
    delete this.jsonString;
    return result;
  }
}

class CMIAttemptRecords extends CMIArray {
  /**
   * Constructor for inline Tries Array class
   */
  constructor() {
    super({
      CMIElement: "cmi.student_data.attempt_records",
      children: aicc_constants.attempt_records_children
    });
  }
}
class CMIAttemptRecordsObject extends BaseCMI {
  /**
   * Constructor for AICC Attempt Records object
   */
  constructor() {
    super("cmi.student_data.attempt_records.n");
    this._lesson_status = "";
    this.score = new CMIScore({
      CMIElement: "cmi.student_data.attempt_records.n.score",
      score_children: aicc_constants.score_children,
      score_range: aicc_regex.score_range,
      invalidErrorCode: scorm12_errors$1.INVALID_SET_VALUE,
      invalidTypeCode: scorm12_errors$1.TYPE_MISMATCH,
      invalidRangeCode: scorm12_errors$1.VALUE_OUT_OF_RANGE,
      errorClass: AICCValidationError
    });
  }
  /**
   * Called when the API has been initialized after the CMI has been created
   */
  initialize() {
    super.initialize();
    this._lesson_status = "";
    this.score?.initialize();
  }
  /**
   * Called when the API has been reset
   */
  reset() {
    this._initialized = false;
    this.score?.reset();
  }
  /**
   * Getter for _lesson_status
   * @return {string}
   */
  get lesson_status() {
    return this._lesson_status;
  }
  /**
   * Setter for _lesson_status
   * @param {string} lesson_status
   */
  set lesson_status(lesson_status) {
    if (checkAICCValidFormat(
      this._cmi_element + ".lesson_status",
      lesson_status,
      aicc_regex.CMIStatus2
    )) {
      this._lesson_status = lesson_status;
    }
  }
  /**
   * toJSON for cmi.student_data.attempt_records.n object
   * @return {
   *    {
   *         lesson_status: string,
   *         score: CMIScore
   *     }
   *  }
   */
  toJSON() {
    this.jsonString = true;
    const result = {
      lesson_status: this.lesson_status,
      score: this.score
    };
    delete this.jsonString;
    return result;
  }
}

class AICCCMIStudentData extends CMIStudentData {
  /**
   * Constructor for AICC StudentData object
   */
  constructor() {
    super(aicc_constants.student_data_children);
    this._tries_during_lesson = "";
    this.tries = new CMITries();
    this.attempt_records = new CMIAttemptRecords();
  }
  /**
   * Called when the API has been initialized after the CMI has been created
   */
  initialize() {
    super.initialize();
    this.tries?.initialize();
    this.attempt_records?.initialize();
  }
  /**
   * Called when the API has been reset
   */
  reset() {
    this._initialized = false;
    this.tries?.reset(true);
    this.attempt_records?.reset(true);
  }
  /**
   * Getter for tries_during_lesson
   * @return {string}
   */
  get tries_during_lesson() {
    return this._tries_during_lesson;
  }
  /**
   * Setter for _tries_during_lesson. Sets an error if trying to set after
   *  initialization.
   * @param {string} tries_during_lesson
   */
  set tries_during_lesson(tries_during_lesson) {
    if (this.initialized) {
      throw new AICCValidationError(
        "cmi.student_data.tries_during_lesson",
        scorm12_errors$1.READ_ONLY_ELEMENT
      );
    } else {
      this._tries_during_lesson = tries_during_lesson;
    }
  }
  /**
   * toJSON for cmi.student_data object
   * @return {
   *    {
   *      mastery_score: string,
   *      max_time_allowed: string,
   *      time_limit_action: string,
   *      tries: CMITries,
   *      attempt_records: CMIAttemptRecords
   *    }
   *  }
   */
  toJSON() {
    this.jsonString = true;
    const result = {
      mastery_score: this.mastery_score,
      max_time_allowed: this.max_time_allowed,
      time_limit_action: this.time_limit_action,
      tries: this.tries,
      attempt_records: this.attempt_records
    };
    delete this.jsonString;
    return result;
  }
}

class CMIPaths extends CMIArray {
  /**
   * Constructor for inline Paths Array class
   */
  constructor() {
    super({
      CMIElement: "cmi.paths",
      children: aicc_constants.paths_children
    });
  }
}
class CMIPathsObject extends BaseCMI {
  /**
   * Constructor for AICC Paths objects
   */
  constructor() {
    super("cmi.paths.n");
    this._location_id = "";
    this._date = "";
    this._time = "";
    this._status = "";
    this._why_left = "";
    this._time_in_element = "";
  }
  /**
   * Called when the API has been reset
   */
  reset() {
    this._initialized = false;
    this._location_id = "";
    this._date = "";
    this._time = "";
    this._status = "";
    this._why_left = "";
    this._time_in_element = "";
  }
  /**
   * Getter for _location_id
   * @return {string}
   */
  get location_id() {
    return this._location_id;
  }
  /**
   * Setter for _location_id
   * @param {string} location_id
   */
  set location_id(location_id) {
    if (checkAICCValidFormat(this._cmi_element + ".location_id", location_id, aicc_regex.CMIString256)) {
      this._location_id = location_id;
    }
  }
  /**
   * Getter for _date
   * @return {string}
   */
  get date() {
    return this._date;
  }
  /**
   * Setter for _date
   * @param {string} date
   */
  set date(date) {
    if (checkAICCValidFormat(this._cmi_element + ".date", date, aicc_regex.CMIString256)) {
      this._date = date;
    }
  }
  /**
   * Getter for _time
   * @return {string}
   */
  get time() {
    return this._time;
  }
  /**
   * Setter for _time
   * @param {string} time
   */
  set time(time) {
    if (checkAICCValidFormat(this._cmi_element + ".time", time, aicc_regex.CMITime)) {
      this._time = time;
    }
  }
  /**
   * Getter for _status
   * @return {string}
   */
  get status() {
    return this._status;
  }
  /**
   * Setter for _status
   * @param {string} status
   */
  set status(status) {
    if (checkAICCValidFormat(this._cmi_element + ".status", status, aicc_regex.CMIStatus2)) {
      this._status = status;
    }
  }
  /**
   * Getter for _why_left
   * @return {string}
   */
  get why_left() {
    return this._why_left;
  }
  /**
   * Setter for _why_left
   * @param {string} why_left
   */
  set why_left(why_left) {
    if (checkAICCValidFormat(this._cmi_element + ".why_left", why_left, aicc_regex.CMIString256)) {
      this._why_left = why_left;
    }
  }
  /**
   * Getter for _time_in_element
   * @return {string}
   */
  get time_in_element() {
    return this._time_in_element;
  }
  /**
   * Setter for _time_in_element
   * @param {string} time_in_element
   */
  set time_in_element(time_in_element) {
    if (checkAICCValidFormat(
      this._cmi_element + ".time_in_element",
      time_in_element,
      aicc_regex.CMITime
    )) {
      this._time_in_element = time_in_element;
    }
  }
  /**
   * toJSON for cmi.paths.n object
   * @return {
   *    {
   *      location_id: string,
   *      date: string,
   *      time: string,
   *      status: string,
   *      why_left: string,
   *      time_in_element: string
   *    }
   *  }
   */
  toJSON() {
    this.jsonString = true;
    const result = {
      location_id: this.location_id,
      date: this.date,
      time: this.time,
      status: this.status,
      why_left: this.why_left,
      time_in_element: this.time_in_element
    };
<<<<<<< HEAD
    delete this.jsonString;
    return result;
  }
}
=======
    return AICCImpl;
}(Scorm12API.Scorm12API));
>>>>>>> abffd9d8

class CMI extends CMI$1 {
  /**
   * Constructor for AICC CMI object
   * @param {boolean} initialized
   */
  constructor(initialized = false) {
    super(aicc_constants.cmi_children);
    if (initialized) this.initialize();
    this.student_preference = new AICCStudentPreferences();
    this.student_data = new AICCCMIStudentData();
    this.student_demographics = new CMIStudentDemographics();
    this.evaluation = new CMIEvaluation();
    this.paths = new CMIPaths();
  }
  /**
   * Called when the API has been initialized after the CMI has been created
   */
  initialize() {
    super.initialize();
    this.student_preference?.initialize();
    this.student_data?.initialize();
    this.student_demographics?.initialize();
    this.evaluation?.initialize();
    this.paths?.initialize();
  }
  /**
   * toJSON for cmi
   *
   * @return {
   *    {
   *      suspend_data: string,
   *      launch_data: string,
   *      comments: string,
   *      comments_from_lms: string,
   *      core: CMICore,
   *      objectives: CMIObjectives,
   *      student_data: CMIStudentData,
   *      student_preference: CMIStudentPreference,
   *      interactions: CMIInteractions,
   *      paths: CMIPaths
   *    }
   *  }
   */
  toJSON() {
    this.jsonString = true;
    const result = {
      suspend_data: this.suspend_data,
      launch_data: this.launch_data,
      comments: this.comments,
      comments_from_lms: this.comments_from_lms,
      core: this.core,
      objectives: this.objectives,
      student_data: this.student_data,
      student_preference: this.student_preference,
      student_demographics: this.student_demographics,
      interactions: this.interactions,
      evaluation: this.evaluation,
      paths: this.paths
    };
    delete this.jsonString;
    return result;
  }
}

<<<<<<< HEAD
class AICC extends Scorm12API {
  /**
   * Constructor to create AICC API object
   * @param {Settings} settings
   */
  constructor(settings) {
    super(settings);
    this.cmi = new CMI();
    this.nav = new NAV();
  }
  /**
   * Gets or builds a new child element to add to the array.
   *
   * @param {string} CMIElement
   * @param {any} value
   * @param {boolean} foundFirstIndex
   * @return {BaseCMI | null}
   */
  getChildElement(CMIElement, value, foundFirstIndex) {
    let newChild = super.getChildElement(CMIElement, value, foundFirstIndex);
    if (!newChild) {
      if (stringMatches(CMIElement, "cmi\\.evaluation\\.comments\\.\\d+")) {
        newChild = new CMIEvaluationCommentsObject();
      } else if (stringMatches(CMIElement, "cmi\\.student_data\\.tries\\.\\d+")) {
        newChild = new CMITriesObject();
      } else if (stringMatches(CMIElement, "cmi\\.student_data\\.attempt_records\\.\\d+")) {
        newChild = new CMIAttemptRecordsObject();
      } else if (stringMatches(CMIElement, "cmi\\.paths\\.\\d+")) {
        newChild = new CMIPathsObject();
      }
    }
    return newChild;
  }
  /**
   * Replace the whole API with another
   *
   * @param {AICC} newAPI
   */
  replaceWithAnotherScormAPI(newAPI) {
    this.cmi = newAPI.cmi;
    this.nav = newAPI.nav;
  }
}
=======
var __webpack_exports__AICC = __webpack_exports__.AICC;
export { __webpack_exports__AICC as AICC };
>>>>>>> abffd9d8

export { AICC };
//# sourceMappingURL=aicc.js.map<|MERGE_RESOLUTION|>--- conflicted
+++ resolved
@@ -2500,7 +2500,6 @@
         } else {
           listener.callback(CMIElement, value);
         }
-<<<<<<< HEAD
       }
     }
   }
@@ -2572,48 +2571,6 @@
             field: intMatch[3]
           });
           continue;
-=======
-        var int_pattern = /^(cmi\.interactions\.)(\d+)\.(.*)$/;
-        var obj_pattern = /^(cmi\.objectives\.)(\d+)\.(.*)$/;
-        var result = Object.keys(json).map(function (key) {
-            return [String(key), json[key]];
-        });
-        result.sort(function (_a, _c) {
-            var a = _a[0], _b = _a[1];
-            var c = _c[0], _d = _c[1];
-            var test;
-            if ((test = testPattern(a, c, int_pattern)) !== null) {
-                return test;
-            }
-            if ((test = testPattern(a, c, obj_pattern)) !== null) {
-                return test;
-            }
-            if (a < c) {
-                return -1;
-            }
-            if (a > c) {
-                return 1;
-            }
-            return 0;
-        });
-        var obj;
-        result.forEach(function (element) {
-            obj = {};
-            obj[element[0]] = element[1];
-            _this.loadFromJSON((0,utilities.unflatten)(obj), CMIElement);
-        });
-    };
-    BaseAPI.prototype.loadFromJSON = function (json, CMIElement) {
-        if (CMIElement === void 0) { CMIElement = ""; }
-        if ((!CMIElement || CMIElement === "") &&
-            !Object.hasOwnProperty.call(json, "cmi") &&
-            !Object.hasOwnProperty.call(json, "adl")) {
-            CMIElement = "cmi";
-        }
-        if (!this.isNotInitialized()) {
-            console.error("loadFromJSON can only be called before the call to lmsInitialize.");
-            return;
->>>>>>> abffd9d8
         }
         const objMatch = key.match(obj_pattern);
         if (objMatch) {
@@ -3478,7 +3435,6 @@
             });
           }
         });
-<<<<<<< HEAD
       }
     }
     this.apiLog(callbackName, "returned: " + returnValue, LogLevelEnum.INFO);
@@ -3554,82 +3510,6 @@
             LogLevelEnum.INFO
           );
           await this._offlineStorageService.syncOfflineData();
-=======
-    };
-    return BaseAPI;
-}());
-/* harmony default export */ var src_BaseAPI = (BaseAPI);
-
-
-/***/ }),
-
-/***/ 941:
-/***/ (function(__unused_webpack_module, __webpack_exports__, __webpack_require__) {
-
-__webpack_require__.r(__webpack_exports__);
-/* harmony export */ __webpack_require__.d(__webpack_exports__, {
-/* harmony export */   Scorm12API: function() { return /* binding */ Scorm12Impl; }
-/* harmony export */ });
-/* harmony import */ var tslib__WEBPACK_IMPORTED_MODULE_10__ = __webpack_require__(635);
-/* harmony import */ var _cmi_scorm12_cmi__WEBPACK_IMPORTED_MODULE_0__ = __webpack_require__(989);
-/* harmony import */ var _utilities__WEBPACK_IMPORTED_MODULE_1__ = __webpack_require__(864);
-/* harmony import */ var _constants_api_constants__WEBPACK_IMPORTED_MODULE_2__ = __webpack_require__(340);
-/* harmony import */ var _constants_error_codes__WEBPACK_IMPORTED_MODULE_3__ = __webpack_require__(797);
-/* harmony import */ var _cmi_scorm12_objectives__WEBPACK_IMPORTED_MODULE_4__ = __webpack_require__(176);
-/* harmony import */ var _cmi_scorm12_interactions__WEBPACK_IMPORTED_MODULE_5__ = __webpack_require__(833);
-/* harmony import */ var _cmi_scorm12_nav__WEBPACK_IMPORTED_MODULE_6__ = __webpack_require__(331);
-/* harmony import */ var _constants_enums__WEBPACK_IMPORTED_MODULE_7__ = __webpack_require__(56);
-/* harmony import */ var _BaseAPI__WEBPACK_IMPORTED_MODULE_8__ = __webpack_require__(429);
-/* harmony import */ var _constants_regex__WEBPACK_IMPORTED_MODULE_9__ = __webpack_require__(417);
-
-
-
-
-
-
-
-
-
-
-
-
-var Scorm12Impl = (function (_super) {
-    (0,tslib__WEBPACK_IMPORTED_MODULE_10__.__extends)(Scorm12Impl, _super);
-    function Scorm12Impl(settings) {
-        var _this = this;
-        if (settings) {
-            if (settings.mastery_override === undefined) {
-                settings.mastery_override = false;
-            }
-        }
-        _this = _super.call(this, _constants_error_codes__WEBPACK_IMPORTED_MODULE_3__.scorm12_errors, settings) || this;
-        _this.statusSetByModule = false;
-        _this.cmi = new _cmi_scorm12_cmi__WEBPACK_IMPORTED_MODULE_0__.CMI();
-        _this.nav = new _cmi_scorm12_nav__WEBPACK_IMPORTED_MODULE_6__.NAV();
-        _this.LMSInitialize = _this.lmsInitialize;
-        _this.LMSFinish = _this.lmsFinish;
-        _this.LMSGetValue = _this.lmsGetValue;
-        _this.LMSSetValue = _this.lmsSetValue;
-        _this.LMSCommit = _this.lmsCommit;
-        _this.LMSGetLastError = _this.lmsGetLastError;
-        _this.LMSGetErrorString = _this.lmsGetErrorString;
-        _this.LMSGetDiagnostic = _this.lmsGetDiagnostic;
-        return _this;
-    }
-    Scorm12Impl.prototype.reset = function (settings) {
-        var _a, _b;
-        this.commonReset(settings);
-        (_a = this.cmi) === null || _a === void 0 ? void 0 : _a.reset();
-        (_b = this.nav) === null || _b === void 0 ? void 0 : _b.reset();
-    };
-    Scorm12Impl.prototype.lmsInitialize = function () {
-        this.cmi.initialize();
-        if (this.cmi.core.lesson_status) {
-            this.statusSetByModule = true;
-        }
-        else {
-            this.cmi.core.lesson_status = "not attempted";
->>>>>>> abffd9d8
         }
       }
       const result = await this.storeData(true);
@@ -4187,7 +4067,7 @@
    * });
    */
   loadFromJSON(json, CMIElement = "") {
-    if ((!CMIElement || CMIElement === "") && !Object.hasOwnProperty.call(json, "cmi")) {
+    if ((!CMIElement || CMIElement === "") && !Object.hasOwnProperty.call(json, "cmi") && !Object.hasOwnProperty.call(json, "adl")) {
       CMIElement = "cmi";
     }
     this._serializationService.loadFromJSON(
@@ -4693,7 +4573,6 @@
     }
     return commitObject;
   }
-<<<<<<< HEAD
   /**
    * Attempts to store the data to the LMS
    *
@@ -4733,737 +4612,6 @@
     }
   }
 }
-=======
-  return next();
-}
-
-/* harmony default export */ __webpack_exports__["default"] = ({
-  __extends,
-  __assign,
-  __rest,
-  __decorate,
-  __param,
-  __metadata,
-  __awaiter,
-  __generator,
-  __createBinding,
-  __exportStar,
-  __values,
-  __read,
-  __spread,
-  __spreadArrays,
-  __spreadArray,
-  __await,
-  __asyncGenerator,
-  __asyncDelegator,
-  __asyncValues,
-  __makeTemplateObject,
-  __importStar,
-  __importDefault,
-  __classPrivateFieldGet,
-  __classPrivateFieldSet,
-  __classPrivateFieldIn,
-  __addDisposableResource,
-  __disposeResources,
-});
-
-
-/***/ })
-
-/******/ });
-/************************************************************************/
-/******/ // The module cache
-/******/ var __webpack_module_cache__ = {};
-/******/ 
-/******/ // The require function
-/******/ function __webpack_require__(moduleId) {
-/******/ 	// Check if module is in cache
-/******/ 	var cachedModule = __webpack_module_cache__[moduleId];
-/******/ 	if (cachedModule !== undefined) {
-/******/ 		return cachedModule.exports;
-/******/ 	}
-/******/ 	// Create a new module (and put it into the cache)
-/******/ 	var module = __webpack_module_cache__[moduleId] = {
-/******/ 		// no module.id needed
-/******/ 		// no module.loaded needed
-/******/ 		exports: {}
-/******/ 	};
-/******/ 
-/******/ 	// Execute the module function
-/******/ 	__webpack_modules__[moduleId](module, module.exports, __webpack_require__);
-/******/ 
-/******/ 	// Return the exports of the module
-/******/ 	return module.exports;
-/******/ }
-/******/ 
-/************************************************************************/
-/******/ /* webpack/runtime/define property getters */
-/******/ !function() {
-/******/ 	// define getter functions for harmony exports
-/******/ 	__webpack_require__.d = function(exports, definition) {
-/******/ 		for(var key in definition) {
-/******/ 			if(__webpack_require__.o(definition, key) && !__webpack_require__.o(exports, key)) {
-/******/ 				Object.defineProperty(exports, key, { enumerable: true, get: definition[key] });
-/******/ 			}
-/******/ 		}
-/******/ 	};
-/******/ }();
-/******/ 
-/******/ /* webpack/runtime/hasOwnProperty shorthand */
-/******/ !function() {
-/******/ 	__webpack_require__.o = function(obj, prop) { return Object.prototype.hasOwnProperty.call(obj, prop); }
-/******/ }();
-/******/ 
-/******/ /* webpack/runtime/make namespace object */
-/******/ !function() {
-/******/ 	// define __esModule on exports
-/******/ 	__webpack_require__.r = function(exports) {
-/******/ 		if(typeof Symbol !== 'undefined' && Symbol.toStringTag) {
-/******/ 			Object.defineProperty(exports, Symbol.toStringTag, { value: 'Module' });
-/******/ 		}
-/******/ 		Object.defineProperty(exports, '__esModule', { value: true });
-/******/ 	};
-/******/ }();
-/******/ 
-/************************************************************************/
-var __webpack_exports__ = {};
-// ESM COMPAT FLAG
-__webpack_require__.r(__webpack_exports__);
-
-// EXPORTS
-__webpack_require__.d(__webpack_exports__, {
-  AICC: function() { return /* binding */ AICCImpl; }
-});
-
-// EXTERNAL MODULE: ./node_modules/tslib/tslib.es6.mjs
-var tslib_es6 = __webpack_require__(635);
-// EXTERNAL MODULE: ./src/Scorm12API.ts
-var Scorm12API = __webpack_require__(941);
-// EXTERNAL MODULE: ./src/cmi/scorm12/cmi.ts + 1 modules
-var cmi = __webpack_require__(989);
-// EXTERNAL MODULE: ./src/constants/api_constants.ts
-var api_constants = __webpack_require__(340);
-// EXTERNAL MODULE: ./src/cmi/common/array.ts
-var array = __webpack_require__(589);
-// EXTERNAL MODULE: ./src/exceptions.ts
-var exceptions = __webpack_require__(784);
-;// ./src/exceptions/aicc_exceptions.ts
-
-
-
-var aicc_errors = api_constants.aicc_constants.error_descriptions;
-var AICCValidationError = (function (_super) {
-    (0,tslib_es6.__extends)(AICCValidationError, _super);
-    function AICCValidationError(errorCode) {
-        var _this = this;
-        if ({}.hasOwnProperty.call(aicc_errors, String(errorCode))) {
-            _this = _super.call(this, errorCode, aicc_errors[String(errorCode)].basicMessage, aicc_errors[String(errorCode)].detailMessage) || this;
-        }
-        else {
-            _this = _super.call(this, 101, aicc_errors["101"].basicMessage, aicc_errors["101"].detailMessage) || this;
-        }
-        return _this;
-    }
-    return AICCValidationError;
-}(exceptions.ValidationError));
-
-
-// EXTERNAL MODULE: ./src/cmi/common/base_cmi.ts
-var base_cmi = __webpack_require__(319);
-// EXTERNAL MODULE: ./src/constants/error_codes.ts
-var error_codes = __webpack_require__(797);
-// EXTERNAL MODULE: ./src/cmi/common/validation.ts
-var validation = __webpack_require__(449);
-;// ./src/cmi/aicc/validation.ts
-
-
-
-function checkAICCValidFormat(value, regexPattern, allowEmptyString) {
-    return (0,validation.checkValidFormat)(value, regexPattern, error_codes.scorm12_errors.TYPE_MISMATCH, AICCValidationError, allowEmptyString);
-}
-
-// EXTERNAL MODULE: ./src/constants/regex.ts
-var regex = __webpack_require__(417);
-;// ./src/cmi/aicc/evaluation.ts
-
-
-
-
-
-
-
-
-var CMIEvaluation = (function (_super) {
-    (0,tslib_es6.__extends)(CMIEvaluation, _super);
-    function CMIEvaluation() {
-        var _this = _super.call(this) || this;
-        _this.comments = new CMIEvaluationComments();
-        return _this;
-    }
-    CMIEvaluation.prototype.initialize = function () {
-        var _a;
-        _super.prototype.initialize.call(this);
-        (_a = this.comments) === null || _a === void 0 ? void 0 : _a.initialize();
-    };
-    CMIEvaluation.prototype.reset = function () {
-        var _a;
-        this._initialized = false;
-        (_a = this.comments) === null || _a === void 0 ? void 0 : _a.reset();
-    };
-    CMIEvaluation.prototype.toJSON = function () {
-        this.jsonString = true;
-        var result = {
-            comments: this.comments,
-        };
-        delete this.jsonString;
-        return result;
-    };
-    return CMIEvaluation;
-}(base_cmi.BaseCMI));
-
-var CMIEvaluationComments = (function (_super) {
-    (0,tslib_es6.__extends)(CMIEvaluationComments, _super);
-    function CMIEvaluationComments() {
-        return _super.call(this, {
-            children: api_constants.aicc_constants.comments_children,
-            errorCode: error_codes.scorm12_errors.INVALID_SET_VALUE,
-            errorClass: AICCValidationError,
-        }) || this;
-    }
-    return CMIEvaluationComments;
-}(array.CMIArray));
-var CMIEvaluationCommentsObject = (function (_super) {
-    (0,tslib_es6.__extends)(CMIEvaluationCommentsObject, _super);
-    function CMIEvaluationCommentsObject() {
-        var _this = _super.call(this) || this;
-        _this._content = "";
-        _this._location = "";
-        _this._time = "";
-        return _this;
-    }
-    CMIEvaluationCommentsObject.prototype.reset = function () {
-        this._initialized = false;
-        this._content = "";
-        this._location = "";
-        this._time = "";
-    };
-    Object.defineProperty(CMIEvaluationCommentsObject.prototype, "content", {
-        get: function () {
-            return this._content;
-        },
-        set: function (content) {
-            if (checkAICCValidFormat(content, regex.aicc_regex.CMIString256)) {
-                this._content = content;
-            }
-        },
-        enumerable: false,
-        configurable: true
-    });
-    Object.defineProperty(CMIEvaluationCommentsObject.prototype, "location", {
-        get: function () {
-            return this._location;
-        },
-        set: function (location) {
-            if (checkAICCValidFormat(location, regex.aicc_regex.CMIString256)) {
-                this._location = location;
-            }
-        },
-        enumerable: false,
-        configurable: true
-    });
-    Object.defineProperty(CMIEvaluationCommentsObject.prototype, "time", {
-        get: function () {
-            return this._time;
-        },
-        set: function (time) {
-            if (checkAICCValidFormat(time, regex.aicc_regex.CMITime)) {
-                this._time = time;
-            }
-        },
-        enumerable: false,
-        configurable: true
-    });
-    CMIEvaluationCommentsObject.prototype.toJSON = function () {
-        this.jsonString = true;
-        var result = {
-            content: this.content,
-            location: this.location,
-            time: this.time,
-        };
-        delete this.jsonString;
-        return result;
-    };
-    return CMIEvaluationCommentsObject;
-}(base_cmi.BaseCMI));
-
-
-// EXTERNAL MODULE: ./src/cmi/scorm12/student_preference.ts
-var student_preference = __webpack_require__(181);
-;// ./src/cmi/aicc/student_preferences.ts
-
-
-
-
-
-
-
-
-var AICCStudentPreferences = (function (_super) {
-    (0,tslib_es6.__extends)(AICCStudentPreferences, _super);
-    function AICCStudentPreferences() {
-        var _this = _super.call(this, api_constants.aicc_constants.student_preference_children) || this;
-        _this._lesson_type = "";
-        _this._text_color = "";
-        _this._text_location = "";
-        _this._text_size = "";
-        _this._video = "";
-        _this.windows = new array.CMIArray({
-            errorCode: error_codes.scorm12_errors.INVALID_SET_VALUE,
-            errorClass: AICCValidationError,
-            children: "",
-        });
-        return _this;
-    }
-    AICCStudentPreferences.prototype.initialize = function () {
-        var _a;
-        _super.prototype.initialize.call(this);
-        (_a = this.windows) === null || _a === void 0 ? void 0 : _a.initialize();
-    };
-    Object.defineProperty(AICCStudentPreferences.prototype, "lesson_type", {
-        get: function () {
-            return this._lesson_type;
-        },
-        set: function (lesson_type) {
-            if (checkAICCValidFormat(lesson_type, regex.aicc_regex.CMIString256)) {
-                this._lesson_type = lesson_type;
-            }
-        },
-        enumerable: false,
-        configurable: true
-    });
-    Object.defineProperty(AICCStudentPreferences.prototype, "text_color", {
-        get: function () {
-            return this._text_color;
-        },
-        set: function (text_color) {
-            if (checkAICCValidFormat(text_color, regex.aicc_regex.CMIString256)) {
-                this._text_color = text_color;
-            }
-        },
-        enumerable: false,
-        configurable: true
-    });
-    Object.defineProperty(AICCStudentPreferences.prototype, "text_location", {
-        get: function () {
-            return this._text_location;
-        },
-        set: function (text_location) {
-            if (checkAICCValidFormat(text_location, regex.aicc_regex.CMIString256)) {
-                this._text_location = text_location;
-            }
-        },
-        enumerable: false,
-        configurable: true
-    });
-    Object.defineProperty(AICCStudentPreferences.prototype, "text_size", {
-        get: function () {
-            return this._text_size;
-        },
-        set: function (text_size) {
-            if (checkAICCValidFormat(text_size, regex.aicc_regex.CMIString256)) {
-                this._text_size = text_size;
-            }
-        },
-        enumerable: false,
-        configurable: true
-    });
-    Object.defineProperty(AICCStudentPreferences.prototype, "video", {
-        get: function () {
-            return this._video;
-        },
-        set: function (video) {
-            if (checkAICCValidFormat(video, regex.aicc_regex.CMIString256)) {
-                this._video = video;
-            }
-        },
-        enumerable: false,
-        configurable: true
-    });
-    AICCStudentPreferences.prototype.toJSON = function () {
-        this.jsonString = true;
-        var result = {
-            audio: this.audio,
-            language: this.language,
-            lesson_type: this.lesson_type,
-            speed: this.speed,
-            text: this.text,
-            text_color: this.text_color,
-            text_location: this.text_location,
-            text_size: this.text_size,
-            video: this.video,
-            windows: this.windows,
-        };
-        delete this.jsonString;
-        return result;
-    };
-    return AICCStudentPreferences;
-}(student_preference.CMIStudentPreference));
-
-
-;// ./src/cmi/aicc/student_demographics.ts
-
-
-
-
-
-var CMIStudentDemographics = (function (_super) {
-    (0,tslib_es6.__extends)(CMIStudentDemographics, _super);
-    function CMIStudentDemographics() {
-        var _this = _super.call(this) || this;
-        _this.__children = api_constants.aicc_constants.student_demographics_children;
-        _this._city = "";
-        _this._class = "";
-        _this._company = "";
-        _this._country = "";
-        _this._experience = "";
-        _this._familiar_name = "";
-        _this._instructor_name = "";
-        _this._title = "";
-        _this._native_language = "";
-        _this._state = "";
-        _this._street_address = "";
-        _this._telephone = "";
-        _this._years_experience = "";
-        return _this;
-    }
-    CMIStudentDemographics.prototype.reset = function () {
-        this._initialized = false;
-    };
-    Object.defineProperty(CMIStudentDemographics.prototype, "_children", {
-        get: function () {
-            return this.__children;
-        },
-        enumerable: false,
-        configurable: true
-    });
-    Object.defineProperty(CMIStudentDemographics.prototype, "city", {
-        get: function () {
-            return this._city;
-        },
-        set: function (city) {
-            if (this.initialized) {
-                throw new AICCValidationError(error_codes.scorm12_errors.READ_ONLY_ELEMENT);
-            }
-            else {
-                this._city = city;
-            }
-        },
-        enumerable: false,
-        configurable: true
-    });
-    Object.defineProperty(CMIStudentDemographics.prototype, "class", {
-        get: function () {
-            return this._class;
-        },
-        set: function (clazz) {
-            if (this.initialized) {
-                throw new AICCValidationError(error_codes.scorm12_errors.READ_ONLY_ELEMENT);
-            }
-            else {
-                this._class = clazz;
-            }
-        },
-        enumerable: false,
-        configurable: true
-    });
-    Object.defineProperty(CMIStudentDemographics.prototype, "company", {
-        get: function () {
-            return this._company;
-        },
-        set: function (company) {
-            if (this.initialized) {
-                throw new AICCValidationError(error_codes.scorm12_errors.READ_ONLY_ELEMENT);
-            }
-            else {
-                this._company = company;
-            }
-        },
-        enumerable: false,
-        configurable: true
-    });
-    Object.defineProperty(CMIStudentDemographics.prototype, "country", {
-        get: function () {
-            return this._country;
-        },
-        set: function (country) {
-            if (this.initialized) {
-                throw new AICCValidationError(error_codes.scorm12_errors.READ_ONLY_ELEMENT);
-            }
-            else {
-                this._country = country;
-            }
-        },
-        enumerable: false,
-        configurable: true
-    });
-    Object.defineProperty(CMIStudentDemographics.prototype, "experience", {
-        get: function () {
-            return this._experience;
-        },
-        set: function (experience) {
-            if (this.initialized) {
-                throw new AICCValidationError(error_codes.scorm12_errors.READ_ONLY_ELEMENT);
-            }
-            else {
-                this._experience = experience;
-            }
-        },
-        enumerable: false,
-        configurable: true
-    });
-    Object.defineProperty(CMIStudentDemographics.prototype, "familiar_name", {
-        get: function () {
-            return this._familiar_name;
-        },
-        set: function (familiar_name) {
-            if (this.initialized) {
-                throw new AICCValidationError(error_codes.scorm12_errors.READ_ONLY_ELEMENT);
-            }
-            else {
-                this._familiar_name = familiar_name;
-            }
-        },
-        enumerable: false,
-        configurable: true
-    });
-    Object.defineProperty(CMIStudentDemographics.prototype, "instructor_name", {
-        get: function () {
-            return this._instructor_name;
-        },
-        set: function (instructor_name) {
-            if (this.initialized) {
-                throw new AICCValidationError(error_codes.scorm12_errors.READ_ONLY_ELEMENT);
-            }
-            else {
-                this._instructor_name = instructor_name;
-            }
-        },
-        enumerable: false,
-        configurable: true
-    });
-    Object.defineProperty(CMIStudentDemographics.prototype, "title", {
-        get: function () {
-            return this._title;
-        },
-        set: function (title) {
-            if (this.initialized) {
-                throw new AICCValidationError(error_codes.scorm12_errors.READ_ONLY_ELEMENT);
-            }
-            else {
-                this._title = title;
-            }
-        },
-        enumerable: false,
-        configurable: true
-    });
-    Object.defineProperty(CMIStudentDemographics.prototype, "native_language", {
-        get: function () {
-            return this._native_language;
-        },
-        set: function (native_language) {
-            if (this.initialized) {
-                throw new AICCValidationError(error_codes.scorm12_errors.READ_ONLY_ELEMENT);
-            }
-            else {
-                this._native_language = native_language;
-            }
-        },
-        enumerable: false,
-        configurable: true
-    });
-    Object.defineProperty(CMIStudentDemographics.prototype, "state", {
-        get: function () {
-            return this._state;
-        },
-        set: function (state) {
-            if (this.initialized) {
-                throw new AICCValidationError(error_codes.scorm12_errors.READ_ONLY_ELEMENT);
-            }
-            else {
-                this._state = state;
-            }
-        },
-        enumerable: false,
-        configurable: true
-    });
-    Object.defineProperty(CMIStudentDemographics.prototype, "street_address", {
-        get: function () {
-            return this._street_address;
-        },
-        set: function (street_address) {
-            if (this.initialized) {
-                throw new AICCValidationError(error_codes.scorm12_errors.READ_ONLY_ELEMENT);
-            }
-            else {
-                this._street_address = street_address;
-            }
-        },
-        enumerable: false,
-        configurable: true
-    });
-    Object.defineProperty(CMIStudentDemographics.prototype, "telephone", {
-        get: function () {
-            return this._telephone;
-        },
-        set: function (telephone) {
-            if (this.initialized) {
-                throw new AICCValidationError(error_codes.scorm12_errors.READ_ONLY_ELEMENT);
-            }
-            else {
-                this._telephone = telephone;
-            }
-        },
-        enumerable: false,
-        configurable: true
-    });
-    Object.defineProperty(CMIStudentDemographics.prototype, "years_experience", {
-        get: function () {
-            return this._years_experience;
-        },
-        set: function (years_experience) {
-            if (this.initialized) {
-                throw new AICCValidationError(error_codes.scorm12_errors.READ_ONLY_ELEMENT);
-            }
-            else {
-                this._years_experience = years_experience;
-            }
-        },
-        enumerable: false,
-        configurable: true
-    });
-    CMIStudentDemographics.prototype.toJSON = function () {
-        this.jsonString = true;
-        var result = {
-            city: this.city,
-            class: this.class,
-            company: this.company,
-            country: this.country,
-            experience: this.experience,
-            familiar_name: this.familiar_name,
-            instructor_name: this.instructor_name,
-            title: this.title,
-            native_language: this.native_language,
-            state: this.state,
-            street_address: this.street_address,
-            telephone: this.telephone,
-            years_experience: this.years_experience,
-        };
-        delete this.jsonString;
-        return result;
-    };
-    return CMIStudentDemographics;
-}(base_cmi.BaseCMI));
-
-
-// EXTERNAL MODULE: ./src/cmi/common/score.ts
-var score = __webpack_require__(434);
-;// ./src/cmi/aicc/tries.ts
-
-
-
-
-
-
-
-
-
-var CMITries = (function (_super) {
-    (0,tslib_es6.__extends)(CMITries, _super);
-    function CMITries() {
-        return _super.call(this, {
-            children: api_constants.aicc_constants.tries_children,
-        }) || this;
-    }
-    return CMITries;
-}(array.CMIArray));
-
-var CMITriesObject = (function (_super) {
-    (0,tslib_es6.__extends)(CMITriesObject, _super);
-    function CMITriesObject() {
-        var _this = _super.call(this) || this;
-        _this._status = "";
-        _this._time = "";
-        _this.score = new score.CMIScore({
-            score_children: api_constants.aicc_constants.score_children,
-            score_range: regex.aicc_regex.score_range,
-            invalidErrorCode: error_codes.scorm12_errors.INVALID_SET_VALUE,
-            invalidTypeCode: error_codes.scorm12_errors.TYPE_MISMATCH,
-            invalidRangeCode: error_codes.scorm12_errors.VALUE_OUT_OF_RANGE,
-            errorClass: AICCValidationError,
-        });
-        return _this;
-    }
-    CMITriesObject.prototype.initialize = function () {
-        var _a;
-        _super.prototype.initialize.call(this);
-        (_a = this.score) === null || _a === void 0 ? void 0 : _a.initialize();
-    };
-    CMITriesObject.prototype.reset = function () {
-        var _a;
-        this._initialized = false;
-        this._status = "";
-        this._time = "";
-        (_a = this.score) === null || _a === void 0 ? void 0 : _a.reset();
-    };
-    Object.defineProperty(CMITriesObject.prototype, "status", {
-        get: function () {
-            return this._status;
-        },
-        set: function (status) {
-            if (checkAICCValidFormat(status, regex.aicc_regex.CMIStatus2)) {
-                this._status = status;
-            }
-        },
-        enumerable: false,
-        configurable: true
-    });
-    Object.defineProperty(CMITriesObject.prototype, "time", {
-        get: function () {
-            return this._time;
-        },
-        set: function (time) {
-            if (checkAICCValidFormat(time, regex.aicc_regex.CMITime)) {
-                this._time = time;
-            }
-        },
-        enumerable: false,
-        configurable: true
-    });
-    CMITriesObject.prototype.toJSON = function () {
-        this.jsonString = true;
-        var result = {
-            status: this.status,
-            time: this.time,
-            score: this.score,
-        };
-        delete this.jsonString;
-        return result;
-    };
-    return CMITriesObject;
-}(base_cmi.BaseCMI));
-
-
-// EXTERNAL MODULE: ./src/cmi/scorm12/student_data.ts
-var student_data = __webpack_require__(532);
-;// ./src/cmi/aicc/attempts.ts
-
-
-
-
-
-
-
->>>>>>> abffd9d8
 
 const aicc_errors = aicc_constants.error_descriptions;
 class AICCValidationError extends ValidationError {
@@ -6557,15 +5705,10 @@
       why_left: this.why_left,
       time_in_element: this.time_in_element
     };
-<<<<<<< HEAD
     delete this.jsonString;
     return result;
   }
 }
-=======
-    return AICCImpl;
-}(Scorm12API.Scorm12API));
->>>>>>> abffd9d8
 
 class CMI extends CMI$1 {
   /**
@@ -6631,7 +5774,6 @@
   }
 }
 
-<<<<<<< HEAD
 class AICC extends Scorm12API {
   /**
    * Constructor to create AICC API object
@@ -6675,10 +5817,6 @@
     this.nav = newAPI.nav;
   }
 }
-=======
-var __webpack_exports__AICC = __webpack_exports__.AICC;
-export { __webpack_exports__AICC as AICC };
->>>>>>> abffd9d8
 
 export { AICC };
 //# sourceMappingURL=aicc.js.map