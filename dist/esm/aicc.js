--- conflicted
+++ resolved
@@ -471,7 +471,6 @@
   );
 }
 
-<<<<<<< HEAD
 class ValidationService {
   /**
    * Validates a score property (raw, min, max)
@@ -678,57 +677,8 @@
       raw: this.raw,
       min: this.min,
       max: this.max
-=======
-var BaseAPI = (function () {
-    function BaseAPI(error_codes, settings) {
-        var _newTarget = this.constructor;
-        var _a, _c;
-        this._settings = DefaultSettings;
-        if (_newTarget === BaseAPI) {
-            throw new TypeError("Cannot construct BaseAPI instances directly");
-        }
-        this.currentState = api_constants.global_constants.STATE_NOT_INITIALIZED;
-        this.lastErrorCode = "0";
-        this.listenerArray = [];
-        this._error_codes = error_codes;
-        if (settings) {
-            this.settings = (0,tslib_es6.__assign)((0,tslib_es6.__assign)({}, DefaultSettings), settings);
-        }
-        this.apiLogLevel = (_a = this.settings.logLevel) !== null && _a !== void 0 ? _a : enums.LogLevelEnum.ERROR;
-        this.selfReportSessionTime = (_c = this.settings.selfReportSessionTime) !== null && _c !== void 0 ? _c : false;
-    }
-    BaseAPI.prototype.commonReset = function (settings) {
-        this.apiLog("reset", "Called", enums.LogLevelEnum.INFO);
-        this.settings = (0,tslib_es6.__assign)((0,tslib_es6.__assign)({}, this.settings), settings);
-        this.clearScheduledCommit();
-        this.currentState = api_constants.global_constants.STATE_NOT_INITIALIZED;
-        this.lastErrorCode = "0";
-        this.listenerArray = [];
-        this.startingData = {};
     };
-    BaseAPI.prototype.initialize = function (callbackName, initializeMessage, terminationMessage) {
-        var returnValue = api_constants.global_constants.SCORM_FALSE;
-        if (this.isInitialized()) {
-            this.throwSCORMError(this._error_codes.INITIALIZED, initializeMessage);
-        }
-        else if (this.isTerminated()) {
-            this.throwSCORMError(this._error_codes.TERMINATED, terminationMessage);
-        }
-        else {
-            if (this.selfReportSessionTime) {
-                this.cmi.setStartTime();
-            }
-            this.currentState = api_constants.global_constants.STATE_INITIALIZED;
-            this.lastErrorCode = "0";
-            returnValue = api_constants.global_constants.SCORM_TRUE;
-            this.processListeners(callbackName);
-        }
-        this.apiLog(callbackName, "returned: " + returnValue, enums.LogLevelEnum.INFO);
-        this.clearSCORMError(returnValue);
-        return returnValue;
->>>>>>> 86ecded1
-    };
-    delete this.jsonString;
+    this.jsonString = false;
     return result;
   }
 }
@@ -1093,7 +1043,7 @@
       session_time: this.session_time,
       score: this.score
     };
-    delete this.jsonString;
+    this.jsonString = false;
     return result;
   }
 }
@@ -1161,7 +1111,7 @@
     for (let i = 0; i < this.childArray.length; i++) {
       result[i + ""] = this.childArray[i];
     }
-    delete this.jsonString;
+    this.jsonString = false;
     return result;
   }
 }
@@ -1255,7 +1205,7 @@
       status: this.status,
       score: this.score
     };
-    delete this.jsonString;
+    this.jsonString = false;
     return result;
   }
 }
@@ -1360,7 +1310,7 @@
       max_time_allowed: this.max_time_allowed,
       time_limit_action: this.time_limit_action
     };
-    delete this.jsonString;
+    this.jsonString = false;
     return result;
   }
 }
@@ -1487,7 +1437,7 @@
       speed: this.speed,
       text: this.text
     };
-    delete this.jsonString;
+    this.jsonString = false;
     return result;
   }
 }
@@ -1743,7 +1693,7 @@
       objectives: this.objectives,
       correct_responses: this.correct_responses
     };
-    delete this.jsonString;
+    this.jsonString = false;
     return result;
   }
 }
@@ -1791,7 +1741,7 @@
     const result = {
       id: this.id
     };
-    delete this.jsonString;
+    this.jsonString = false;
     return result;
   }
 }
@@ -1845,7 +1795,7 @@
     const result = {
       pattern: this._pattern
     };
-    delete this.jsonString;
+    this.jsonString = false;
     return result;
   }
 }
@@ -1926,7 +1876,7 @@
       student_preference: this.student_preference,
       interactions: this.interactions
     };
-    delete this.jsonString;
+    this.jsonString = false;
     return result;
   }
   /**
@@ -2096,7 +2046,7 @@
     const result = {
       event: this.event
     };
-    delete this.jsonString;
+    this.jsonString = false;
     return result;
   }
 }
@@ -2354,7 +2304,7 @@
    * @private
    */
   async performFetch(url, params) {
-    return fetch(url, {
+    const init = {
       method: "POST",
       mode: this.settings.fetchMode,
       body: params instanceof Array ? params.join("&") : JSON.stringify(params),
@@ -2362,9 +2312,12 @@
         ...this.settings.xhrHeaders,
         "Content-Type": this.settings.commitRequestDataType
       },
-      credentials: this.settings.xhrWithCredentials ? "include" : void 0,
       keepalive: true
-    });
+    };
+    if (this.settings.xhrWithCredentials) {
+      init.credentials = "include";
+    }
+    return fetch(url, init);
   }
   /**
    * Transforms the response from the LMS to a ResultObject
@@ -2384,7 +2337,7 @@
       if (!Object.hasOwnProperty.call(result, "errorCode")) {
         result.errorCode = this.error_codes.GENERAL;
       }
-      processListeners("CommitError", null, result.errorCode);
+      processListeners("CommitError", void 0, result.errorCode);
     }
     return result;
   }
@@ -3258,16 +3211,19 @@
     }
     try {
       const processedData = this.settings.requestHandler(data);
-      const response = await fetch(this.settings.lmsCommitUrl, {
+      const init = {
         method: "POST",
         mode: this.settings.fetchMode,
         body: JSON.stringify(processedData),
         headers: {
           ...this.settings.xhrHeaders,
           "Content-Type": this.settings.commitRequestDataType
-        },
-        credentials: this.settings.xhrWithCredentials ? "include" : void 0
-      });
+        }
+      };
+      if (this.settings.xhrWithCredentials) {
+        init.credentials = "include";
+      }
+      const response = await fetch(this.settings.lmsCommitUrl, init);
       const result = typeof this.settings.responseHandler === "function" ? await this.settings.responseHandler(response) : await response.json();
       if (response.status >= 200 && response.status <= 299 && (result.result === true || result.result === global_constants.SCORM_TRUE)) {
         if (!Object.hasOwnProperty.call(result, "errorCode")) {
@@ -3278,7 +3234,6 @@
         if (!Object.hasOwnProperty.call(result, "errorCode")) {
           result.errorCode = this.error_codes.GENERAL;
         }
-<<<<<<< HEAD
         return result;
       }
     } catch (error) {
@@ -3366,12 +3321,10 @@
     this.currentState = global_constants.STATE_NOT_INITIALIZED;
     this._error_codes = error_codes;
     if (settings) {
-      this.settings = settings;
-    }
-    this.apiLogLevel = this.settings.logLevel;
-    this.selfReportSessionTime = this.settings.selfReportSessionTime;
-    if (this.apiLogLevel === void 0) {
-      this.apiLogLevel = LogLevelEnum.NONE;
+      this.settings = {
+        ...DefaultSettings,
+        ...settings
+      };
     }
     this._loggingService = loggingService || getLoggingService();
     this._loggingService.setLogLevel(this.apiLogLevel);
@@ -3409,26 +3362,6 @@
             `Error retrieving offline data: ${error}`,
             LogLevelEnum.ERROR
           );
-=======
-        return commitObject;
-    };
-    BaseAPI.prototype.performFetch = function (url, params) {
-        return (0,tslib_es6.__awaiter)(this, void 0, void 0, function () {
-            var init;
-            return (0,tslib_es6.__generator)(this, function (_a) {
-                init = {
-                    method: "POST",
-                    mode: this.settings.fetchMode,
-                    body: params instanceof Array ? params.join("&") : JSON.stringify(params),
-                    headers: (0,tslib_es6.__assign)((0,tslib_es6.__assign)({}, this.settings.xhrHeaders), { "Content-Type": this.settings.commitRequestDataType }),
-                    keepalive: true,
-                };
-                if (this.settings.xhrWithCredentials) {
-                    init = (0,tslib_es6.__assign)((0,tslib_es6.__assign)({}, init), { credentials: "include" });
-                }
-                return [2, fetch(url, init)];
-            });
->>>>>>> 86ecded1
         });
       }
     }
@@ -3461,7 +3394,7 @@
     this.currentState = global_constants.STATE_NOT_INITIALIZED;
     this.lastErrorCode = "0";
     this._eventService.reset();
-    this.startingData = void 0;
+    this.startingData = {};
     if (this._offlineStorageService) {
       this._offlineStorageService.updateSettings(this.settings);
       if (settings?.courseId) {
@@ -3506,7 +3439,6 @@
             });
           }
         });
-<<<<<<< HEAD
       }
     }
     this.apiLog(callbackName, "returned: " + returnValue, LogLevelEnum.INFO);
@@ -3707,126 +3639,9 @@
               } else {
                 this.apiLog(callbackName, "Failed to sync some offline data", LogLevelEnum.WARN);
               }
-=======
-    };
-    return BaseAPI;
-}());
-/* harmony default export */ var src_BaseAPI = (BaseAPI);
-
-
-/***/ }),
-
-/***/ 941:
-/***/ (function(__unused_webpack_module, __webpack_exports__, __webpack_require__) {
-
-__webpack_require__.r(__webpack_exports__);
-/* harmony export */ __webpack_require__.d(__webpack_exports__, {
-/* harmony export */   Scorm12API: function() { return /* binding */ Scorm12Impl; }
-/* harmony export */ });
-/* harmony import */ var tslib__WEBPACK_IMPORTED_MODULE_0__ = __webpack_require__(635);
-/* harmony import */ var _cmi_scorm12_cmi__WEBPACK_IMPORTED_MODULE_2__ = __webpack_require__(989);
-/* harmony import */ var _utilities__WEBPACK_IMPORTED_MODULE_5__ = __webpack_require__(864);
-/* harmony import */ var _constants_api_constants__WEBPACK_IMPORTED_MODULE_4__ = __webpack_require__(340);
-/* harmony import */ var _constants_error_codes__WEBPACK_IMPORTED_MODULE_1__ = __webpack_require__(797);
-/* harmony import */ var _cmi_scorm12_objectives__WEBPACK_IMPORTED_MODULE_6__ = __webpack_require__(176);
-/* harmony import */ var _cmi_scorm12_interactions__WEBPACK_IMPORTED_MODULE_7__ = __webpack_require__(833);
-/* harmony import */ var _cmi_scorm12_nav__WEBPACK_IMPORTED_MODULE_3__ = __webpack_require__(331);
-/* harmony import */ var _constants_enums__WEBPACK_IMPORTED_MODULE_9__ = __webpack_require__(56);
-/* harmony import */ var _BaseAPI__WEBPACK_IMPORTED_MODULE_10__ = __webpack_require__(429);
-/* harmony import */ var _constants_regex__WEBPACK_IMPORTED_MODULE_8__ = __webpack_require__(417);
-
-
-
-
-
-
-
-
-
-
-
-
-var Scorm12Impl = (function (_super) {
-    (0,tslib__WEBPACK_IMPORTED_MODULE_0__.__extends)(Scorm12Impl, _super);
-    function Scorm12Impl(settings) {
-        var _this = this;
-        if (settings) {
-            if (settings.mastery_override === undefined) {
-                settings.mastery_override = false;
-            }
-        }
-        _this = _super.call(this, _constants_error_codes__WEBPACK_IMPORTED_MODULE_1__.scorm12_errors, settings) || this;
-        _this.statusSetByModule = false;
-        _this.cmi = new _cmi_scorm12_cmi__WEBPACK_IMPORTED_MODULE_2__.CMI();
-        _this.nav = new _cmi_scorm12_nav__WEBPACK_IMPORTED_MODULE_3__.NAV();
-        _this.LMSInitialize = _this.lmsInitialize;
-        _this.LMSFinish = _this.lmsFinish;
-        _this.LMSGetValue = _this.lmsGetValue;
-        _this.LMSSetValue = _this.lmsSetValue;
-        _this.LMSCommit = _this.lmsCommit;
-        _this.LMSGetLastError = _this.lmsGetLastError;
-        _this.LMSGetErrorString = _this.lmsGetErrorString;
-        _this.LMSGetDiagnostic = _this.lmsGetDiagnostic;
-        return _this;
-    }
-    Scorm12Impl.prototype.reset = function (settings) {
-        var _a, _b;
-        this.commonReset(settings);
-        (_a = this.cmi) === null || _a === void 0 ? void 0 : _a.reset();
-        (_b = this.nav) === null || _b === void 0 ? void 0 : _b.reset();
-    };
-    Scorm12Impl.prototype.lmsInitialize = function () {
-        this.cmi.initialize();
-        if (this.cmi.core.lesson_status) {
-            this.statusSetByModule = true;
-        }
-        else {
-            this.cmi.core.lesson_status = "not attempted";
-        }
-        return this.initialize("LMSInitialize", "LMS was already initialized!", "LMS is already finished!");
-    };
-    Scorm12Impl.prototype.lmsFinish = function () {
-        var _this = this;
-        (function () { return (0,tslib__WEBPACK_IMPORTED_MODULE_0__.__awaiter)(_this, void 0, void 0, function () {
-            return (0,tslib__WEBPACK_IMPORTED_MODULE_0__.__generator)(this, function (_a) {
-                switch (_a.label) {
-                    case 0: return [4, this.internalFinish()];
-                    case 1:
-                        _a.sent();
-                        return [2];
-                }
-            });
-        }); })();
-        return _constants_api_constants__WEBPACK_IMPORTED_MODULE_4__.global_constants.SCORM_TRUE;
-    };
-    Scorm12Impl.prototype.internalFinish = function () {
-        return (0,tslib__WEBPACK_IMPORTED_MODULE_0__.__awaiter)(this, void 0, void 0, function () {
-            var result;
-            return (0,tslib__WEBPACK_IMPORTED_MODULE_0__.__generator)(this, function (_a) {
-                switch (_a.label) {
-                    case 0: return [4, this.terminate("LMSFinish", true)];
-                    case 1:
-                        result = _a.sent();
-                        if (result === _constants_api_constants__WEBPACK_IMPORTED_MODULE_4__.global_constants.SCORM_TRUE) {
-                            if (this.nav.event !== "") {
-                                if (this.nav.event === "continue") {
-                                    this.processListeners("SequenceNext");
-                                }
-                                else {
-                                    this.processListeners("SequencePrevious");
-                                }
-                            }
-                            else if (this.settings.autoProgress) {
-                                this.processListeners("SequenceNext");
-                            }
-                        }
-                        return [2, result];
-                }
->>>>>>> 86ecded1
             });
           }
         });
-<<<<<<< HEAD
       }
     }
     this.apiLog(callbackName, "returned: " + returnValue, LogLevelEnum.INFO);
@@ -3976,84 +3791,13 @@
             }
           }
           if (!scorm2004 || this._errorHandlingService.lastErrorCode === "0") {
+            if (attribute === "__proto__" || attribute === "constructor") {
+              this.throwSCORMError(CMIElement, invalidErrorCode, invalidErrorMessage);
+              break;
+            }
             refObject[attribute] = value;
             returnValue = global_constants.SCORM_TRUE;
           }
-=======
-    };
-    Scorm12Impl.prototype.lmsGetValue = function (CMIElement) {
-        return this.getValue("LMSGetValue", false, CMIElement);
-    };
-    Scorm12Impl.prototype.lmsSetValue = function (CMIElement, value) {
-        if (CMIElement === "cmi.core.lesson_status") {
-            this.statusSetByModule = true;
-        }
-        return this.setValue("LMSSetValue", "LMSCommit", false, CMIElement, value);
-    };
-    Scorm12Impl.prototype.lmsCommit = function () {
-        var _this = this;
-        if (this.settings.asyncCommit) {
-            this.scheduleCommit(500, "LMSCommit");
-        }
-        else {
-            (function () { return (0,tslib__WEBPACK_IMPORTED_MODULE_0__.__awaiter)(_this, void 0, void 0, function () {
-                return (0,tslib__WEBPACK_IMPORTED_MODULE_0__.__generator)(this, function (_a) {
-                    switch (_a.label) {
-                        case 0: return [4, this.commit("LMSCommit", false)];
-                        case 1:
-                            _a.sent();
-                            return [2];
-                    }
-                });
-            }); })();
-        }
-        return _constants_api_constants__WEBPACK_IMPORTED_MODULE_4__.global_constants.SCORM_TRUE;
-    };
-    Scorm12Impl.prototype.lmsGetLastError = function () {
-        return this.getLastError("LMSGetLastError");
-    };
-    Scorm12Impl.prototype.lmsGetErrorString = function (CMIErrorCode) {
-        return this.getErrorString("LMSGetErrorString", CMIErrorCode);
-    };
-    Scorm12Impl.prototype.lmsGetDiagnostic = function (CMIErrorCode) {
-        return this.getDiagnostic("LMSGetDiagnostic", CMIErrorCode);
-    };
-    Scorm12Impl.prototype.setCMIValue = function (CMIElement, value) {
-        return this._commonSetCMIValue("LMSSetValue", false, CMIElement, value);
-    };
-    Scorm12Impl.prototype.getCMIValue = function (CMIElement) {
-        return this._commonGetCMIValue("getCMIValue", false, CMIElement);
-    };
-    Scorm12Impl.prototype.getChildElement = function (CMIElement, _value, foundFirstIndex) {
-        if ((0,_utilities__WEBPACK_IMPORTED_MODULE_5__.stringMatches)(CMIElement, "cmi\\.objectives\\.\\d+")) {
-            return new _cmi_scorm12_objectives__WEBPACK_IMPORTED_MODULE_6__.CMIObjectivesObject();
-        }
-        else if (foundFirstIndex &&
-            (0,_utilities__WEBPACK_IMPORTED_MODULE_5__.stringMatches)(CMIElement, "cmi\\.interactions\\.\\d+\\.correct_responses\\.\\d+")) {
-            return new _cmi_scorm12_interactions__WEBPACK_IMPORTED_MODULE_7__.CMIInteractionsCorrectResponsesObject();
-        }
-        else if (foundFirstIndex &&
-            (0,_utilities__WEBPACK_IMPORTED_MODULE_5__.stringMatches)(CMIElement, "cmi\\.interactions\\.\\d+\\.objectives\\.\\d+")) {
-            return new _cmi_scorm12_interactions__WEBPACK_IMPORTED_MODULE_7__.CMIInteractionsObjectivesObject();
-        }
-        else if (!foundFirstIndex &&
-            (0,_utilities__WEBPACK_IMPORTED_MODULE_5__.stringMatches)(CMIElement, "cmi\\.interactions\\.\\d+")) {
-            return new _cmi_scorm12_interactions__WEBPACK_IMPORTED_MODULE_7__.CMIInteractionsObject();
-        }
-        return null;
-    };
-    Scorm12Impl.prototype.validateCorrectResponse = function (_CMIElement, _value) {
-    };
-    Scorm12Impl.prototype.getLmsErrorMessageDetails = function (errorNumber, detail) {
-        var basicMessage = "No Error";
-        var detailMessage = "No Error";
-        errorNumber = String(errorNumber);
-        if (_constants_api_constants__WEBPACK_IMPORTED_MODULE_4__.scorm12_constants.error_descriptions[errorNumber]) {
-            basicMessage =
-                _constants_api_constants__WEBPACK_IMPORTED_MODULE_4__.scorm12_constants.error_descriptions[errorNumber].basicMessage;
-            detailMessage =
-                _constants_api_constants__WEBPACK_IMPORTED_MODULE_4__.scorm12_constants.error_descriptions[errorNumber].detailMessage;
->>>>>>> 86ecded1
         }
       } else {
         refObject = refObject[attribute];
@@ -4061,7 +3805,6 @@
           this.throwSCORMError(CMIElement, invalidErrorCode, invalidErrorMessage);
           break;
         }
-<<<<<<< HEAD
         if (refObject instanceof CMIArray) {
           const index = parseInt(structure[idx + 1], 10);
           if (!isNaN(index)) {
@@ -4082,55 +3825,6 @@
                 refObject.childArray[index] = newChild;
                 refObject = newChild;
               }
-=======
-        var result = [];
-        var flattened = _utilities__WEBPACK_IMPORTED_MODULE_5__.flatten(cmiExport);
-        switch (this.settings.dataCommitFormat) {
-            case "flattened":
-                return _utilities__WEBPACK_IMPORTED_MODULE_5__.flatten(cmiExport);
-            case "params":
-                for (var item in flattened) {
-                    if ({}.hasOwnProperty.call(flattened, item)) {
-                        result.push("".concat(item, "=").concat(flattened[item]));
-                    }
-                }
-                return result;
-            case "json":
-            default:
-                return cmiExport;
-        }
-    };
-    Scorm12Impl.prototype.renderCommitObject = function (terminateCommit) {
-        var cmiExport = this.renderCommitCMI(terminateCommit);
-        var totalTimeHHMMSS = this.cmi.getCurrentTotalTime();
-        var totalTimeSeconds = _utilities__WEBPACK_IMPORTED_MODULE_5__.getTimeAsSeconds(totalTimeHHMMSS, _constants_regex__WEBPACK_IMPORTED_MODULE_8__.scorm12_regex.CMITimespan);
-        var lessonStatus = this.cmi.core.lesson_status;
-        var completionStatus = _constants_enums__WEBPACK_IMPORTED_MODULE_9__.CompletionStatus.unknown;
-        var successStatus = _constants_enums__WEBPACK_IMPORTED_MODULE_9__.SuccessStatus.unknown;
-        if (lessonStatus) {
-            completionStatus =
-                lessonStatus === "completed" || lessonStatus === "passed"
-                    ? _constants_enums__WEBPACK_IMPORTED_MODULE_9__.CompletionStatus.completed
-                    : _constants_enums__WEBPACK_IMPORTED_MODULE_9__.CompletionStatus.incomplete;
-            if (lessonStatus === "passed") {
-                successStatus = _constants_enums__WEBPACK_IMPORTED_MODULE_9__.SuccessStatus.passed;
-            }
-            else if (lessonStatus === "failed") {
-                successStatus = _constants_enums__WEBPACK_IMPORTED_MODULE_9__.SuccessStatus.failed;
-            }
-        }
-        var score = this.cmi.core.score;
-        var scoreObject = {};
-        if (score) {
-            if (!Number.isNaN(Number.parseFloat(score.raw))) {
-                scoreObject.raw = Number.parseFloat(score.raw);
-            }
-            if (!Number.isNaN(Number.parseFloat(score.min))) {
-                scoreObject.min = Number.parseFloat(score.min);
-            }
-            if (!Number.isNaN(Number.parseFloat(score.max))) {
-                scoreObject.max = Number.parseFloat(score.max);
->>>>>>> 86ecded1
             }
             idx++;
           }
@@ -4173,7 +3867,6 @@
             return;
           }
         }
-<<<<<<< HEAD
       } else {
         if (String(attribute).substring(0, 8) === "{target=" && typeof refObject._isTargetValid == "function") {
           const target = String(attribute).substring(8, String(attribute).length - 9);
@@ -4181,93 +3874,6 @@
         } else if (!this._checkObjectHasProperty(refObject, attribute)) {
           this.throwSCORMError(CMIElement, invalidErrorCode, invalidErrorMessage);
           return;
-=======
-        return commitObject;
-    };
-    Scorm12Impl.prototype.storeData = function (terminateCommit) {
-        return (0,tslib__WEBPACK_IMPORTED_MODULE_0__.__awaiter)(this, void 0, void 0, function () {
-            var originalStatus, commitObject;
-            var _a, _b, _c;
-            return (0,tslib__WEBPACK_IMPORTED_MODULE_0__.__generator)(this, function (_d) {
-                switch (_d.label) {
-                    case 0:
-                        if (terminateCommit) {
-                            originalStatus = this.cmi.core.lesson_status;
-                            if (!this.cmi.core.lesson_status ||
-                                (!this.statusSetByModule &&
-                                    this.cmi.core.lesson_status === "not attempted")) {
-                                this.cmi.core.lesson_status = "completed";
-                            }
-                            if (this.cmi.core.lesson_mode === "normal") {
-                                if (this.cmi.core.credit === "credit") {
-                                    if (this.settings.mastery_override &&
-                                        this.cmi.student_data.mastery_score !== "" &&
-                                        this.cmi.core.score.raw !== "") {
-                                        this.cmi.core.lesson_status =
-                                            parseFloat(this.cmi.core.score.raw) >=
-                                                parseFloat(this.cmi.student_data.mastery_score)
-                                                ? "passed"
-                                                : "failed";
-                                    }
-                                }
-                            }
-                            else if (this.cmi.core.lesson_mode === "browse") {
-                                if ((((_c = (_b = (_a = this.startingData) === null || _a === void 0 ? void 0 : _a.cmi) === null || _b === void 0 ? void 0 : _b.core) === null || _c === void 0 ? void 0 : _c.lesson_status) || "") === "" &&
-                                    originalStatus === "not attempted") {
-                                    this.cmi.core.lesson_status = "browsed";
-                                }
-                            }
-                        }
-                        commitObject = this.getCommitObject(terminateCommit);
-                        if (!(typeof this.settings.lmsCommitUrl === "string")) return [3, 2];
-                        return [4, this.processHttpRequest(this.settings.lmsCommitUrl, commitObject, terminateCommit)];
-                    case 1: return [2, _d.sent()];
-                    case 2: return [2, {
-                            result: _constants_api_constants__WEBPACK_IMPORTED_MODULE_4__.global_constants.SCORM_TRUE,
-                            errorCode: 0,
-                        }];
-                }
-            });
-        });
-    };
-    return Scorm12Impl;
-}(_BaseAPI__WEBPACK_IMPORTED_MODULE_10__["default"]));
-
-
-
-/***/ }),
-
-/***/ 589:
-/***/ (function(__unused_webpack_module, __webpack_exports__, __webpack_require__) {
-
-__webpack_require__.r(__webpack_exports__);
-/* harmony export */ __webpack_require__.d(__webpack_exports__, {
-/* harmony export */   CMIArray: function() { return /* binding */ CMIArray; }
-/* harmony export */ });
-/* harmony import */ var tslib__WEBPACK_IMPORTED_MODULE_0__ = __webpack_require__(635);
-/* harmony import */ var _base_cmi__WEBPACK_IMPORTED_MODULE_3__ = __webpack_require__(319);
-/* harmony import */ var _exceptions__WEBPACK_IMPORTED_MODULE_2__ = __webpack_require__(784);
-/* harmony import */ var _constants_error_codes__WEBPACK_IMPORTED_MODULE_1__ = __webpack_require__(797);
-
-
-
-
-var CMIArray = (function (_super) {
-    (0,tslib__WEBPACK_IMPORTED_MODULE_0__.__extends)(CMIArray, _super);
-    function CMIArray(params) {
-        var _this = _super.call(this) || this;
-        _this.__children = params.children;
-        _this._errorCode = params.errorCode || _constants_error_codes__WEBPACK_IMPORTED_MODULE_1__.scorm12_errors.GENERAL;
-        _this._errorClass = params.errorClass || _exceptions__WEBPACK_IMPORTED_MODULE_2__.BaseScormValidationError;
-        _this.childArray = [];
-        return _this;
-    }
-    CMIArray.prototype.reset = function (wipe) {
-        if (wipe === void 0) { wipe = false; }
-        this._initialized = false;
-        if (wipe) {
-            this.childArray = [];
->>>>>>> 86ecded1
         }
       }
       refObject = refObject[attribute];
@@ -4300,7 +3906,6 @@
         } else if (attribute === "_count") {
           this.throwSCORMError(CMIElement, this._error_codes.COUNT_ERROR, void 0);
         }
-<<<<<<< HEAD
       }
     } else {
       return refObject;
@@ -4543,191 +4148,6 @@
           errorCode: this._error_codes.GENERAL
         };
       }
-=======
-        delete this.jsonString;
-        return result;
-    };
-    return CMIArray;
-}(_base_cmi__WEBPACK_IMPORTED_MODULE_3__.BaseCMI));
-
-
-
-/***/ }),
-
-/***/ 319:
-/***/ (function(__unused_webpack_module, __webpack_exports__, __webpack_require__) {
-
-__webpack_require__.r(__webpack_exports__);
-/* harmony export */ __webpack_require__.d(__webpack_exports__, {
-/* harmony export */   BaseCMI: function() { return /* binding */ BaseCMI; },
-/* harmony export */   BaseRootCMI: function() { return /* binding */ BaseRootCMI; }
-/* harmony export */ });
-/* harmony import */ var tslib__WEBPACK_IMPORTED_MODULE_0__ = __webpack_require__(635);
-
-var BaseCMI = (function () {
-    function BaseCMI() {
-        this.jsonString = false;
-        this._initialized = false;
-    }
-    Object.defineProperty(BaseCMI.prototype, "initialized", {
-        get: function () {
-            return this._initialized;
-        },
-        enumerable: false,
-        configurable: true
-    });
-    Object.defineProperty(BaseCMI.prototype, "start_time", {
-        get: function () {
-            return this._start_time;
-        },
-        enumerable: false,
-        configurable: true
-    });
-    BaseCMI.prototype.initialize = function () {
-        this._initialized = true;
-    };
-    BaseCMI.prototype.setStartTime = function () {
-        this._start_time = new Date().getTime();
-    };
-    return BaseCMI;
-}());
-
-var BaseRootCMI = (function (_super) {
-    (0,tslib__WEBPACK_IMPORTED_MODULE_0__.__extends)(BaseRootCMI, _super);
-    function BaseRootCMI() {
-        return _super !== null && _super.apply(this, arguments) || this;
-    }
-    return BaseRootCMI;
-}(BaseCMI));
-
-
-
-/***/ }),
-
-/***/ 434:
-/***/ (function(__unused_webpack_module, __webpack_exports__, __webpack_require__) {
-
-__webpack_require__.r(__webpack_exports__);
-/* harmony export */ __webpack_require__.d(__webpack_exports__, {
-/* harmony export */   CMIScore: function() { return /* binding */ CMIScore; }
-/* harmony export */ });
-/* harmony import */ var tslib__WEBPACK_IMPORTED_MODULE_0__ = __webpack_require__(635);
-/* harmony import */ var _constants_api_constants__WEBPACK_IMPORTED_MODULE_1__ = __webpack_require__(340);
-/* harmony import */ var _constants_regex__WEBPACK_IMPORTED_MODULE_2__ = __webpack_require__(417);
-/* harmony import */ var _base_cmi__WEBPACK_IMPORTED_MODULE_5__ = __webpack_require__(319);
-/* harmony import */ var _validation__WEBPACK_IMPORTED_MODULE_4__ = __webpack_require__(449);
-/* harmony import */ var _constants_error_codes__WEBPACK_IMPORTED_MODULE_3__ = __webpack_require__(797);
-
-
-
-
-
-
-var CMIScore = (function (_super) {
-    (0,tslib__WEBPACK_IMPORTED_MODULE_0__.__extends)(CMIScore, _super);
-    function CMIScore(params) {
-        var _this = _super.call(this) || this;
-        _this._raw = "";
-        _this._min = "";
-        _this.__children = params.score_children || _constants_api_constants__WEBPACK_IMPORTED_MODULE_1__.scorm12_constants.score_children;
-        _this.__score_range = !params.score_range
-            ? false
-            : _constants_regex__WEBPACK_IMPORTED_MODULE_2__.scorm12_regex.score_range;
-        _this._max = params.max || params.max === "" ? params.max : "100";
-        _this.__invalid_error_code =
-            params.invalidErrorCode || _constants_error_codes__WEBPACK_IMPORTED_MODULE_3__.scorm12_errors.INVALID_SET_VALUE;
-        _this.__invalid_type_code =
-            params.invalidTypeCode || _constants_error_codes__WEBPACK_IMPORTED_MODULE_3__.scorm12_errors.TYPE_MISMATCH;
-        _this.__invalid_range_code =
-            params.invalidRangeCode || _constants_error_codes__WEBPACK_IMPORTED_MODULE_3__.scorm12_errors.VALUE_OUT_OF_RANGE;
-        _this.__decimal_regex = params.decimalRegex || _constants_regex__WEBPACK_IMPORTED_MODULE_2__.scorm12_regex.CMIDecimal;
-        _this.__error_class = params.errorClass;
-        return _this;
-    }
-    CMIScore.prototype.reset = function () {
-        this._initialized = false;
-    };
-    Object.defineProperty(CMIScore.prototype, "_children", {
-        get: function () {
-            return this.__children;
-        },
-        set: function (_children) {
-            throw new this.__error_class(this.__invalid_error_code);
-        },
-        enumerable: false,
-        configurable: true
-    });
-    Object.defineProperty(CMIScore.prototype, "raw", {
-        get: function () {
-            return this._raw;
-        },
-        set: function (raw) {
-            if ((0,_validation__WEBPACK_IMPORTED_MODULE_4__.checkValidFormat)(raw, this.__decimal_regex, this.__invalid_type_code, this.__error_class) &&
-                (!this.__score_range ||
-                    (0,_validation__WEBPACK_IMPORTED_MODULE_4__.checkValidRange)(raw, this.__score_range, this.__invalid_range_code, this.__error_class))) {
-                this._raw = raw;
-            }
-        },
-        enumerable: false,
-        configurable: true
-    });
-    Object.defineProperty(CMIScore.prototype, "min", {
-        get: function () {
-            return this._min;
-        },
-        set: function (min) {
-            if ((0,_validation__WEBPACK_IMPORTED_MODULE_4__.checkValidFormat)(min, this.__decimal_regex, this.__invalid_type_code, this.__error_class) &&
-                (!this.__score_range ||
-                    (0,_validation__WEBPACK_IMPORTED_MODULE_4__.checkValidRange)(min, this.__score_range, this.__invalid_range_code, this.__error_class))) {
-                this._min = min;
-            }
-        },
-        enumerable: false,
-        configurable: true
-    });
-    Object.defineProperty(CMIScore.prototype, "max", {
-        get: function () {
-            return this._max;
-        },
-        set: function (max) {
-            if ((0,_validation__WEBPACK_IMPORTED_MODULE_4__.checkValidFormat)(max, this.__decimal_regex, this.__invalid_type_code, this.__error_class) &&
-                (!this.__score_range ||
-                    (0,_validation__WEBPACK_IMPORTED_MODULE_4__.checkValidRange)(max, this.__score_range, this.__invalid_range_code, this.__error_class))) {
-                this._max = max;
-            }
-        },
-        enumerable: false,
-        configurable: true
-    });
-    CMIScore.prototype.toJSON = function () {
-        this.jsonString = true;
-        var result = {
-            raw: this.raw,
-            min: this.min,
-            max: this.max,
-        };
-        delete this.jsonString;
-        return result;
-    };
-    return CMIScore;
-}(_base_cmi__WEBPACK_IMPORTED_MODULE_5__.BaseCMI));
-
-
-
-/***/ }),
-
-/***/ 449:
-/***/ (function(__unused_webpack_module, __webpack_exports__, __webpack_require__) {
-
-__webpack_require__.r(__webpack_exports__);
-/* harmony export */ __webpack_require__.d(__webpack_exports__, {
-/* harmony export */   checkValidFormat: function() { return /* binding */ checkValidFormat; },
-/* harmony export */   checkValidRange: function() { return /* binding */ checkValidRange; }
-/* harmony export */ });
-function checkValidFormat(value, regexPattern, errorCode, errorClass, allowEmptyString) {
-    if (typeof value !== "string") {
-        return false;
->>>>>>> 86ecded1
     }
     return await this._httpService.processHttpRequest(
       url,
@@ -5111,158 +4531,9 @@
           }
         }
         return result;
-<<<<<<< HEAD
       case "json":
       default:
         return cmiExport;
-=======
-    };
-    Object.defineProperty(CMI.prototype, "_version", {
-        get: function () {
-            return this.__version;
-        },
-        set: function (_version) {
-            throw new scorm12_exceptions.Scorm12ValidationError(error_codes.scorm12_errors.INVALID_SET_VALUE);
-        },
-        enumerable: false,
-        configurable: true
-    });
-    Object.defineProperty(CMI.prototype, "_children", {
-        get: function () {
-            return this.__children;
-        },
-        set: function (_children) {
-            throw new scorm12_exceptions.Scorm12ValidationError(error_codes.scorm12_errors.INVALID_SET_VALUE);
-        },
-        enumerable: false,
-        configurable: true
-    });
-    Object.defineProperty(CMI.prototype, "suspend_data", {
-        get: function () {
-            var _a;
-            return (_a = this.core) === null || _a === void 0 ? void 0 : _a.suspend_data;
-        },
-        set: function (suspend_data) {
-            if (this.core) {
-                this.core.suspend_data = suspend_data;
-            }
-        },
-        enumerable: false,
-        configurable: true
-    });
-    Object.defineProperty(CMI.prototype, "launch_data", {
-        get: function () {
-            return this._launch_data;
-        },
-        set: function (launch_data) {
-            if (this.initialized) {
-                throw new scorm12_exceptions.Scorm12ValidationError(error_codes.scorm12_errors.READ_ONLY_ELEMENT);
-            }
-            else {
-                this._launch_data = launch_data;
-            }
-        },
-        enumerable: false,
-        configurable: true
-    });
-    Object.defineProperty(CMI.prototype, "comments", {
-        get: function () {
-            return this._comments;
-        },
-        set: function (comments) {
-            if ((0,validation.check12ValidFormat)(comments, regex.scorm12_regex.CMIString4096, true)) {
-                this._comments = comments;
-            }
-        },
-        enumerable: false,
-        configurable: true
-    });
-    Object.defineProperty(CMI.prototype, "comments_from_lms", {
-        get: function () {
-            return this._comments_from_lms;
-        },
-        set: function (comments_from_lms) {
-            if (this.initialized) {
-                throw new scorm12_exceptions.Scorm12ValidationError(error_codes.scorm12_errors.READ_ONLY_ELEMENT);
-            }
-            else {
-                this._comments_from_lms = comments_from_lms;
-            }
-        },
-        enumerable: false,
-        configurable: true
-    });
-    CMI.prototype.getCurrentTotalTime = function () {
-        return this.core.getCurrentTotalTime(this.start_time);
-    };
-    return CMI;
-}(base_cmi.BaseRootCMI));
-
-
-
-/***/ }),
-
-/***/ 833:
-/***/ (function(__unused_webpack_module, __webpack_exports__, __webpack_require__) {
-
-__webpack_require__.r(__webpack_exports__);
-/* harmony export */ __webpack_require__.d(__webpack_exports__, {
-/* harmony export */   CMIInteractions: function() { return /* binding */ CMIInteractions; },
-/* harmony export */   CMIInteractionsCorrectResponsesObject: function() { return /* binding */ CMIInteractionsCorrectResponsesObject; },
-/* harmony export */   CMIInteractionsObject: function() { return /* binding */ CMIInteractionsObject; },
-/* harmony export */   CMIInteractionsObjectivesObject: function() { return /* binding */ CMIInteractionsObjectivesObject; }
-/* harmony export */ });
-/* harmony import */ var tslib__WEBPACK_IMPORTED_MODULE_0__ = __webpack_require__(635);
-/* harmony import */ var _common_array__WEBPACK_IMPORTED_MODULE_4__ = __webpack_require__(589);
-/* harmony import */ var _constants_api_constants__WEBPACK_IMPORTED_MODULE_1__ = __webpack_require__(340);
-/* harmony import */ var _constants_error_codes__WEBPACK_IMPORTED_MODULE_2__ = __webpack_require__(797);
-/* harmony import */ var _exceptions_scorm12_exceptions__WEBPACK_IMPORTED_MODULE_3__ = __webpack_require__(179);
-/* harmony import */ var _common_base_cmi__WEBPACK_IMPORTED_MODULE_7__ = __webpack_require__(319);
-/* harmony import */ var _validation__WEBPACK_IMPORTED_MODULE_5__ = __webpack_require__(915);
-/* harmony import */ var _constants_regex__WEBPACK_IMPORTED_MODULE_6__ = __webpack_require__(417);
-
-
-
-
-
-
-
-
-var CMIInteractions = (function (_super) {
-    (0,tslib__WEBPACK_IMPORTED_MODULE_0__.__extends)(CMIInteractions, _super);
-    function CMIInteractions() {
-        return _super.call(this, {
-            children: _constants_api_constants__WEBPACK_IMPORTED_MODULE_1__.scorm12_constants.interactions_children,
-            errorCode: _constants_error_codes__WEBPACK_IMPORTED_MODULE_2__.scorm12_errors.INVALID_SET_VALUE,
-            errorClass: _exceptions_scorm12_exceptions__WEBPACK_IMPORTED_MODULE_3__.Scorm12ValidationError,
-        }) || this;
-    }
-    return CMIInteractions;
-}(_common_array__WEBPACK_IMPORTED_MODULE_4__.CMIArray));
-
-var CMIInteractionsObject = (function (_super) {
-    (0,tslib__WEBPACK_IMPORTED_MODULE_0__.__extends)(CMIInteractionsObject, _super);
-    function CMIInteractionsObject() {
-        var _this = _super.call(this) || this;
-        _this._id = "";
-        _this._time = "";
-        _this._type = "";
-        _this._weighting = "";
-        _this._student_response = "";
-        _this._result = "";
-        _this._latency = "";
-        _this.objectives = new _common_array__WEBPACK_IMPORTED_MODULE_4__.CMIArray({
-            errorCode: _constants_error_codes__WEBPACK_IMPORTED_MODULE_2__.scorm12_errors.INVALID_SET_VALUE,
-            errorClass: _exceptions_scorm12_exceptions__WEBPACK_IMPORTED_MODULE_3__.Scorm12ValidationError,
-            children: _constants_api_constants__WEBPACK_IMPORTED_MODULE_1__.scorm12_constants.objectives_children,
-        });
-        _this.correct_responses = new _common_array__WEBPACK_IMPORTED_MODULE_4__.CMIArray({
-            errorCode: _constants_error_codes__WEBPACK_IMPORTED_MODULE_2__.scorm12_errors.INVALID_SET_VALUE,
-            errorClass: _exceptions_scorm12_exceptions__WEBPACK_IMPORTED_MODULE_3__.Scorm12ValidationError,
-            children: _constants_api_constants__WEBPACK_IMPORTED_MODULE_1__.scorm12_constants.correct_responses_children,
-        });
-        return _this;
->>>>>>> 86ecded1
     }
   }
   /**
@@ -5286,9 +4557,8 @@
       }
     }
     const score = this.cmi.core.score;
-    let scoreObject = null;
+    const scoreObject = {};
     if (score) {
-      scoreObject = {};
       if (!Number.isNaN(Number.parseFloat(score.raw))) {
         scoreObject.raw = Number.parseFloat(score.raw);
       }
@@ -5305,1670 +4575,8 @@
       runtimeData: cmiExport,
       totalTimeSeconds
     };
-<<<<<<< HEAD
     if (scoreObject) {
       commitObject.score = scoreObject;
-=======
-    Object.defineProperty(CMIInteractionsObject.prototype, "id", {
-        get: function () {
-            if (!this.jsonString) {
-                throw new _exceptions_scorm12_exceptions__WEBPACK_IMPORTED_MODULE_3__.Scorm12ValidationError(_constants_error_codes__WEBPACK_IMPORTED_MODULE_2__.scorm12_errors.WRITE_ONLY_ELEMENT);
-            }
-            return this._id;
-        },
-        set: function (id) {
-            if ((0,_validation__WEBPACK_IMPORTED_MODULE_5__.check12ValidFormat)(id, _constants_regex__WEBPACK_IMPORTED_MODULE_6__.scorm12_regex.CMIIdentifier)) {
-                this._id = id;
-            }
-        },
-        enumerable: false,
-        configurable: true
-    });
-    Object.defineProperty(CMIInteractionsObject.prototype, "time", {
-        get: function () {
-            if (!this.jsonString) {
-                throw new _exceptions_scorm12_exceptions__WEBPACK_IMPORTED_MODULE_3__.Scorm12ValidationError(_constants_error_codes__WEBPACK_IMPORTED_MODULE_2__.scorm12_errors.WRITE_ONLY_ELEMENT);
-            }
-            return this._time;
-        },
-        set: function (time) {
-            if ((0,_validation__WEBPACK_IMPORTED_MODULE_5__.check12ValidFormat)(time, _constants_regex__WEBPACK_IMPORTED_MODULE_6__.scorm12_regex.CMITime)) {
-                this._time = time;
-            }
-        },
-        enumerable: false,
-        configurable: true
-    });
-    Object.defineProperty(CMIInteractionsObject.prototype, "type", {
-        get: function () {
-            if (!this.jsonString) {
-                throw new _exceptions_scorm12_exceptions__WEBPACK_IMPORTED_MODULE_3__.Scorm12ValidationError(_constants_error_codes__WEBPACK_IMPORTED_MODULE_2__.scorm12_errors.WRITE_ONLY_ELEMENT);
-            }
-            return this._type;
-        },
-        set: function (type) {
-            if ((0,_validation__WEBPACK_IMPORTED_MODULE_5__.check12ValidFormat)(type, _constants_regex__WEBPACK_IMPORTED_MODULE_6__.scorm12_regex.CMIType)) {
-                this._type = type;
-            }
-        },
-        enumerable: false,
-        configurable: true
-    });
-    Object.defineProperty(CMIInteractionsObject.prototype, "weighting", {
-        get: function () {
-            if (!this.jsonString) {
-                throw new _exceptions_scorm12_exceptions__WEBPACK_IMPORTED_MODULE_3__.Scorm12ValidationError(_constants_error_codes__WEBPACK_IMPORTED_MODULE_2__.scorm12_errors.WRITE_ONLY_ELEMENT);
-            }
-            return this._weighting;
-        },
-        set: function (weighting) {
-            if ((0,_validation__WEBPACK_IMPORTED_MODULE_5__.check12ValidFormat)(weighting, _constants_regex__WEBPACK_IMPORTED_MODULE_6__.scorm12_regex.CMIDecimal) &&
-                (0,_validation__WEBPACK_IMPORTED_MODULE_5__.check12ValidRange)(weighting, _constants_regex__WEBPACK_IMPORTED_MODULE_6__.scorm12_regex.weighting_range)) {
-                this._weighting = weighting;
-            }
-        },
-        enumerable: false,
-        configurable: true
-    });
-    Object.defineProperty(CMIInteractionsObject.prototype, "student_response", {
-        get: function () {
-            if (!this.jsonString) {
-                throw new _exceptions_scorm12_exceptions__WEBPACK_IMPORTED_MODULE_3__.Scorm12ValidationError(_constants_error_codes__WEBPACK_IMPORTED_MODULE_2__.scorm12_errors.WRITE_ONLY_ELEMENT);
-            }
-            return this._student_response;
-        },
-        set: function (student_response) {
-            if ((0,_validation__WEBPACK_IMPORTED_MODULE_5__.check12ValidFormat)(student_response, _constants_regex__WEBPACK_IMPORTED_MODULE_6__.scorm12_regex.CMIFeedback, true)) {
-                this._student_response = student_response;
-            }
-        },
-        enumerable: false,
-        configurable: true
-    });
-    Object.defineProperty(CMIInteractionsObject.prototype, "result", {
-        get: function () {
-            if (!this.jsonString) {
-                throw new _exceptions_scorm12_exceptions__WEBPACK_IMPORTED_MODULE_3__.Scorm12ValidationError(_constants_error_codes__WEBPACK_IMPORTED_MODULE_2__.scorm12_errors.WRITE_ONLY_ELEMENT);
-            }
-            return this._result;
-        },
-        set: function (result) {
-            if ((0,_validation__WEBPACK_IMPORTED_MODULE_5__.check12ValidFormat)(result, _constants_regex__WEBPACK_IMPORTED_MODULE_6__.scorm12_regex.CMIResult)) {
-                this._result = result;
-            }
-        },
-        enumerable: false,
-        configurable: true
-    });
-    Object.defineProperty(CMIInteractionsObject.prototype, "latency", {
-        get: function () {
-            if (!this.jsonString) {
-                throw new _exceptions_scorm12_exceptions__WEBPACK_IMPORTED_MODULE_3__.Scorm12ValidationError(_constants_error_codes__WEBPACK_IMPORTED_MODULE_2__.scorm12_errors.WRITE_ONLY_ELEMENT);
-            }
-            return this._latency;
-        },
-        set: function (latency) {
-            if ((0,_validation__WEBPACK_IMPORTED_MODULE_5__.check12ValidFormat)(latency, _constants_regex__WEBPACK_IMPORTED_MODULE_6__.scorm12_regex.CMITimespan)) {
-                this._latency = latency;
-            }
-        },
-        enumerable: false,
-        configurable: true
-    });
-    CMIInteractionsObject.prototype.toJSON = function () {
-        this.jsonString = true;
-        var result = {
-            id: this.id,
-            time: this.time,
-            type: this.type,
-            weighting: this.weighting,
-            student_response: this.student_response,
-            result: this.result,
-            latency: this.latency,
-            objectives: this.objectives,
-            correct_responses: this.correct_responses,
-        };
-        delete this.jsonString;
-        return result;
-    };
-    return CMIInteractionsObject;
-}(_common_base_cmi__WEBPACK_IMPORTED_MODULE_7__.BaseCMI));
-
-var CMIInteractionsObjectivesObject = (function (_super) {
-    (0,tslib__WEBPACK_IMPORTED_MODULE_0__.__extends)(CMIInteractionsObjectivesObject, _super);
-    function CMIInteractionsObjectivesObject() {
-        var _this = _super.call(this) || this;
-        _this._id = "";
-        return _this;
-    }
-    CMIInteractionsObjectivesObject.prototype.reset = function () {
-        this._initialized = false;
-        this._id = "";
-    };
-    Object.defineProperty(CMIInteractionsObjectivesObject.prototype, "id", {
-        get: function () {
-            return this._id;
-        },
-        set: function (id) {
-            if ((0,_validation__WEBPACK_IMPORTED_MODULE_5__.check12ValidFormat)(id, _constants_regex__WEBPACK_IMPORTED_MODULE_6__.scorm12_regex.CMIIdentifier)) {
-                this._id = id;
-            }
-        },
-        enumerable: false,
-        configurable: true
-    });
-    CMIInteractionsObjectivesObject.prototype.toJSON = function () {
-        this.jsonString = true;
-        var result = {
-            id: this.id,
-        };
-        delete this.jsonString;
-        return result;
-    };
-    return CMIInteractionsObjectivesObject;
-}(_common_base_cmi__WEBPACK_IMPORTED_MODULE_7__.BaseCMI));
-
-var CMIInteractionsCorrectResponsesObject = (function (_super) {
-    (0,tslib__WEBPACK_IMPORTED_MODULE_0__.__extends)(CMIInteractionsCorrectResponsesObject, _super);
-    function CMIInteractionsCorrectResponsesObject() {
-        var _this = _super.call(this) || this;
-        _this._pattern = "";
-        return _this;
-    }
-    CMIInteractionsCorrectResponsesObject.prototype.reset = function () {
-        this._initialized = false;
-        this._pattern = "";
-    };
-    Object.defineProperty(CMIInteractionsCorrectResponsesObject.prototype, "pattern", {
-        get: function () {
-            if (!this.jsonString) {
-                throw new _exceptions_scorm12_exceptions__WEBPACK_IMPORTED_MODULE_3__.Scorm12ValidationError(_constants_error_codes__WEBPACK_IMPORTED_MODULE_2__.scorm12_errors.WRITE_ONLY_ELEMENT);
-            }
-            return this._pattern;
-        },
-        set: function (pattern) {
-            if ((0,_validation__WEBPACK_IMPORTED_MODULE_5__.check12ValidFormat)(pattern, _constants_regex__WEBPACK_IMPORTED_MODULE_6__.scorm12_regex.CMIFeedback, true)) {
-                this._pattern = pattern;
-            }
-        },
-        enumerable: false,
-        configurable: true
-    });
-    CMIInteractionsCorrectResponsesObject.prototype.toJSON = function () {
-        this.jsonString = true;
-        var result = {
-            pattern: this._pattern,
-        };
-        delete this.jsonString;
-        return result;
-    };
-    return CMIInteractionsCorrectResponsesObject;
-}(_common_base_cmi__WEBPACK_IMPORTED_MODULE_7__.BaseCMI));
-
-
-
-/***/ }),
-
-/***/ 331:
-/***/ (function(__unused_webpack_module, __webpack_exports__, __webpack_require__) {
-
-__webpack_require__.r(__webpack_exports__);
-/* harmony export */ __webpack_require__.d(__webpack_exports__, {
-/* harmony export */   NAV: function() { return /* binding */ NAV; }
-/* harmony export */ });
-/* harmony import */ var tslib__WEBPACK_IMPORTED_MODULE_0__ = __webpack_require__(635);
-/* harmony import */ var _common_base_cmi__WEBPACK_IMPORTED_MODULE_3__ = __webpack_require__(319);
-/* harmony import */ var _validation__WEBPACK_IMPORTED_MODULE_1__ = __webpack_require__(915);
-/* harmony import */ var _constants_regex__WEBPACK_IMPORTED_MODULE_2__ = __webpack_require__(417);
-
-
-
-
-var NAV = (function (_super) {
-    (0,tslib__WEBPACK_IMPORTED_MODULE_0__.__extends)(NAV, _super);
-    function NAV() {
-        var _this = _super.call(this) || this;
-        _this._event = "";
-        return _this;
-    }
-    NAV.prototype.reset = function () {
-        this._event = "";
-        this._initialized = false;
-    };
-    Object.defineProperty(NAV.prototype, "event", {
-        get: function () {
-            return this._event;
-        },
-        set: function (event) {
-            if ((0,_validation__WEBPACK_IMPORTED_MODULE_1__.check12ValidFormat)(event, _constants_regex__WEBPACK_IMPORTED_MODULE_2__.scorm12_regex.NAVEvent)) {
-                this._event = event;
-            }
-        },
-        enumerable: false,
-        configurable: true
-    });
-    NAV.prototype.toJSON = function () {
-        this.jsonString = true;
-        var result = {
-            event: this.event,
-        };
-        delete this.jsonString;
-        return result;
-    };
-    return NAV;
-}(_common_base_cmi__WEBPACK_IMPORTED_MODULE_3__.BaseCMI));
-
-
-
-/***/ }),
-
-/***/ 176:
-/***/ (function(__unused_webpack_module, __webpack_exports__, __webpack_require__) {
-
-__webpack_require__.r(__webpack_exports__);
-/* harmony export */ __webpack_require__.d(__webpack_exports__, {
-/* harmony export */   CMIObjectives: function() { return /* binding */ CMIObjectives; },
-/* harmony export */   CMIObjectivesObject: function() { return /* binding */ CMIObjectivesObject; }
-/* harmony export */ });
-/* harmony import */ var tslib__WEBPACK_IMPORTED_MODULE_0__ = __webpack_require__(635);
-/* harmony import */ var _common_base_cmi__WEBPACK_IMPORTED_MODULE_8__ = __webpack_require__(319);
-/* harmony import */ var _common_score__WEBPACK_IMPORTED_MODULE_5__ = __webpack_require__(434);
-/* harmony import */ var _constants_api_constants__WEBPACK_IMPORTED_MODULE_1__ = __webpack_require__(340);
-/* harmony import */ var _constants_regex__WEBPACK_IMPORTED_MODULE_6__ = __webpack_require__(417);
-/* harmony import */ var _constants_error_codes__WEBPACK_IMPORTED_MODULE_2__ = __webpack_require__(797);
-/* harmony import */ var _exceptions_scorm12_exceptions__WEBPACK_IMPORTED_MODULE_3__ = __webpack_require__(179);
-/* harmony import */ var _validation__WEBPACK_IMPORTED_MODULE_7__ = __webpack_require__(915);
-/* harmony import */ var _common_array__WEBPACK_IMPORTED_MODULE_4__ = __webpack_require__(589);
-
-
-
-
-
-
-
-
-
-var CMIObjectives = (function (_super) {
-    (0,tslib__WEBPACK_IMPORTED_MODULE_0__.__extends)(CMIObjectives, _super);
-    function CMIObjectives() {
-        return _super.call(this, {
-            children: _constants_api_constants__WEBPACK_IMPORTED_MODULE_1__.scorm12_constants.objectives_children,
-            errorCode: _constants_error_codes__WEBPACK_IMPORTED_MODULE_2__.scorm12_errors.INVALID_SET_VALUE,
-            errorClass: _exceptions_scorm12_exceptions__WEBPACK_IMPORTED_MODULE_3__.Scorm12ValidationError,
-        }) || this;
-    }
-    return CMIObjectives;
-}(_common_array__WEBPACK_IMPORTED_MODULE_4__.CMIArray));
-
-var CMIObjectivesObject = (function (_super) {
-    (0,tslib__WEBPACK_IMPORTED_MODULE_0__.__extends)(CMIObjectivesObject, _super);
-    function CMIObjectivesObject() {
-        var _this = _super.call(this) || this;
-        _this._id = "";
-        _this._status = "";
-        _this.score = new _common_score__WEBPACK_IMPORTED_MODULE_5__.CMIScore({
-            score_children: _constants_api_constants__WEBPACK_IMPORTED_MODULE_1__.scorm12_constants.score_children,
-            score_range: _constants_regex__WEBPACK_IMPORTED_MODULE_6__.scorm12_regex.score_range,
-            invalidErrorCode: _constants_error_codes__WEBPACK_IMPORTED_MODULE_2__.scorm12_errors.INVALID_SET_VALUE,
-            invalidTypeCode: _constants_error_codes__WEBPACK_IMPORTED_MODULE_2__.scorm12_errors.TYPE_MISMATCH,
-            invalidRangeCode: _constants_error_codes__WEBPACK_IMPORTED_MODULE_2__.scorm12_errors.VALUE_OUT_OF_RANGE,
-            errorClass: _exceptions_scorm12_exceptions__WEBPACK_IMPORTED_MODULE_3__.Scorm12ValidationError,
-        });
-        return _this;
-    }
-    CMIObjectivesObject.prototype.reset = function () {
-        var _a;
-        this._initialized = false;
-        this._id = "";
-        this._status = "";
-        (_a = this.score) === null || _a === void 0 ? void 0 : _a.reset();
-    };
-    Object.defineProperty(CMIObjectivesObject.prototype, "id", {
-        get: function () {
-            return this._id;
-        },
-        set: function (id) {
-            if ((0,_validation__WEBPACK_IMPORTED_MODULE_7__.check12ValidFormat)(id, _constants_regex__WEBPACK_IMPORTED_MODULE_6__.scorm12_regex.CMIIdentifier)) {
-                this._id = id;
-            }
-        },
-        enumerable: false,
-        configurable: true
-    });
-    Object.defineProperty(CMIObjectivesObject.prototype, "status", {
-        get: function () {
-            return this._status;
-        },
-        set: function (status) {
-            if ((0,_validation__WEBPACK_IMPORTED_MODULE_7__.check12ValidFormat)(status, _constants_regex__WEBPACK_IMPORTED_MODULE_6__.scorm12_regex.CMIStatus2)) {
-                this._status = status;
-            }
-        },
-        enumerable: false,
-        configurable: true
-    });
-    CMIObjectivesObject.prototype.toJSON = function () {
-        this.jsonString = true;
-        var result = {
-            id: this.id,
-            status: this.status,
-            score: this.score,
-        };
-        delete this.jsonString;
-        return result;
-    };
-    return CMIObjectivesObject;
-}(_common_base_cmi__WEBPACK_IMPORTED_MODULE_8__.BaseCMI));
-
-
-
-/***/ }),
-
-/***/ 532:
-/***/ (function(__unused_webpack_module, __webpack_exports__, __webpack_require__) {
-
-__webpack_require__.r(__webpack_exports__);
-/* harmony export */ __webpack_require__.d(__webpack_exports__, {
-/* harmony export */   CMIStudentData: function() { return /* binding */ CMIStudentData; }
-/* harmony export */ });
-/* harmony import */ var tslib__WEBPACK_IMPORTED_MODULE_0__ = __webpack_require__(635);
-/* harmony import */ var _common_base_cmi__WEBPACK_IMPORTED_MODULE_4__ = __webpack_require__(319);
-/* harmony import */ var _constants_api_constants__WEBPACK_IMPORTED_MODULE_1__ = __webpack_require__(340);
-/* harmony import */ var _exceptions_scorm12_exceptions__WEBPACK_IMPORTED_MODULE_2__ = __webpack_require__(179);
-/* harmony import */ var _constants_error_codes__WEBPACK_IMPORTED_MODULE_3__ = __webpack_require__(797);
-
-
-
-
-
-var CMIStudentData = (function (_super) {
-    (0,tslib__WEBPACK_IMPORTED_MODULE_0__.__extends)(CMIStudentData, _super);
-    function CMIStudentData(student_data_children) {
-        var _this = _super.call(this) || this;
-        _this._mastery_score = "";
-        _this._max_time_allowed = "";
-        _this._time_limit_action = "";
-        _this.__children = student_data_children
-            ? student_data_children
-            : _constants_api_constants__WEBPACK_IMPORTED_MODULE_1__.scorm12_constants.student_data_children;
-        return _this;
-    }
-    CMIStudentData.prototype.reset = function () {
-        this._initialized = false;
-    };
-    Object.defineProperty(CMIStudentData.prototype, "_children", {
-        get: function () {
-            return this.__children;
-        },
-        set: function (_children) {
-            throw new _exceptions_scorm12_exceptions__WEBPACK_IMPORTED_MODULE_2__.Scorm12ValidationError(_constants_error_codes__WEBPACK_IMPORTED_MODULE_3__.scorm12_errors.INVALID_SET_VALUE);
-        },
-        enumerable: false,
-        configurable: true
-    });
-    Object.defineProperty(CMIStudentData.prototype, "mastery_score", {
-        get: function () {
-            return this._mastery_score;
-        },
-        set: function (mastery_score) {
-            if (this.initialized) {
-                throw new _exceptions_scorm12_exceptions__WEBPACK_IMPORTED_MODULE_2__.Scorm12ValidationError(_constants_error_codes__WEBPACK_IMPORTED_MODULE_3__.scorm12_errors.READ_ONLY_ELEMENT);
-            }
-            else {
-                this._mastery_score = mastery_score;
-            }
-        },
-        enumerable: false,
-        configurable: true
-    });
-    Object.defineProperty(CMIStudentData.prototype, "max_time_allowed", {
-        get: function () {
-            return this._max_time_allowed;
-        },
-        set: function (max_time_allowed) {
-            if (this.initialized) {
-                throw new _exceptions_scorm12_exceptions__WEBPACK_IMPORTED_MODULE_2__.Scorm12ValidationError(_constants_error_codes__WEBPACK_IMPORTED_MODULE_3__.scorm12_errors.READ_ONLY_ELEMENT);
-            }
-            else {
-                this._max_time_allowed = max_time_allowed;
-            }
-        },
-        enumerable: false,
-        configurable: true
-    });
-    Object.defineProperty(CMIStudentData.prototype, "time_limit_action", {
-        get: function () {
-            return this._time_limit_action;
-        },
-        set: function (time_limit_action) {
-            if (this.initialized) {
-                throw new _exceptions_scorm12_exceptions__WEBPACK_IMPORTED_MODULE_2__.Scorm12ValidationError(_constants_error_codes__WEBPACK_IMPORTED_MODULE_3__.scorm12_errors.READ_ONLY_ELEMENT);
-            }
-            else {
-                this._time_limit_action = time_limit_action;
-            }
-        },
-        enumerable: false,
-        configurable: true
-    });
-    CMIStudentData.prototype.toJSON = function () {
-        this.jsonString = true;
-        var result = {
-            mastery_score: this.mastery_score,
-            max_time_allowed: this.max_time_allowed,
-            time_limit_action: this.time_limit_action,
-        };
-        delete this.jsonString;
-        return result;
-    };
-    return CMIStudentData;
-}(_common_base_cmi__WEBPACK_IMPORTED_MODULE_4__.BaseCMI));
-
-
-
-/***/ }),
-
-/***/ 181:
-/***/ (function(__unused_webpack_module, __webpack_exports__, __webpack_require__) {
-
-__webpack_require__.r(__webpack_exports__);
-/* harmony export */ __webpack_require__.d(__webpack_exports__, {
-/* harmony export */   CMIStudentPreference: function() { return /* binding */ CMIStudentPreference; }
-/* harmony export */ });
-/* harmony import */ var tslib__WEBPACK_IMPORTED_MODULE_0__ = __webpack_require__(635);
-/* harmony import */ var _common_base_cmi__WEBPACK_IMPORTED_MODULE_6__ = __webpack_require__(319);
-/* harmony import */ var _constants_api_constants__WEBPACK_IMPORTED_MODULE_1__ = __webpack_require__(340);
-/* harmony import */ var _exceptions_scorm12_exceptions__WEBPACK_IMPORTED_MODULE_2__ = __webpack_require__(179);
-/* harmony import */ var _validation__WEBPACK_IMPORTED_MODULE_4__ = __webpack_require__(915);
-/* harmony import */ var _constants_regex__WEBPACK_IMPORTED_MODULE_5__ = __webpack_require__(417);
-/* harmony import */ var _constants_error_codes__WEBPACK_IMPORTED_MODULE_3__ = __webpack_require__(797);
-
-
-
-
-
-
-
-var CMIStudentPreference = (function (_super) {
-    (0,tslib__WEBPACK_IMPORTED_MODULE_0__.__extends)(CMIStudentPreference, _super);
-    function CMIStudentPreference(student_preference_children) {
-        var _this = _super.call(this) || this;
-        _this._audio = "";
-        _this._language = "";
-        _this._speed = "";
-        _this._text = "";
-        _this.__children = student_preference_children
-            ? student_preference_children
-            : _constants_api_constants__WEBPACK_IMPORTED_MODULE_1__.scorm12_constants.student_preference_children;
-        return _this;
-    }
-    CMIStudentPreference.prototype.reset = function () {
-        this._initialized = false;
-    };
-    Object.defineProperty(CMIStudentPreference.prototype, "_children", {
-        get: function () {
-            return this.__children;
-        },
-        set: function (_children) {
-            throw new _exceptions_scorm12_exceptions__WEBPACK_IMPORTED_MODULE_2__.Scorm12ValidationError(_constants_error_codes__WEBPACK_IMPORTED_MODULE_3__.scorm12_errors.INVALID_SET_VALUE);
-        },
-        enumerable: false,
-        configurable: true
-    });
-    Object.defineProperty(CMIStudentPreference.prototype, "audio", {
-        get: function () {
-            return this._audio;
-        },
-        set: function (audio) {
-            if ((0,_validation__WEBPACK_IMPORTED_MODULE_4__.check12ValidFormat)(audio, _constants_regex__WEBPACK_IMPORTED_MODULE_5__.scorm12_regex.CMISInteger) &&
-                (0,_validation__WEBPACK_IMPORTED_MODULE_4__.check12ValidRange)(audio, _constants_regex__WEBPACK_IMPORTED_MODULE_5__.scorm12_regex.audio_range)) {
-                this._audio = audio;
-            }
-        },
-        enumerable: false,
-        configurable: true
-    });
-    Object.defineProperty(CMIStudentPreference.prototype, "language", {
-        get: function () {
-            return this._language;
-        },
-        set: function (language) {
-            if ((0,_validation__WEBPACK_IMPORTED_MODULE_4__.check12ValidFormat)(language, _constants_regex__WEBPACK_IMPORTED_MODULE_5__.scorm12_regex.CMIString256)) {
-                this._language = language;
-            }
-        },
-        enumerable: false,
-        configurable: true
-    });
-    Object.defineProperty(CMIStudentPreference.prototype, "speed", {
-        get: function () {
-            return this._speed;
-        },
-        set: function (speed) {
-            if ((0,_validation__WEBPACK_IMPORTED_MODULE_4__.check12ValidFormat)(speed, _constants_regex__WEBPACK_IMPORTED_MODULE_5__.scorm12_regex.CMISInteger) &&
-                (0,_validation__WEBPACK_IMPORTED_MODULE_4__.check12ValidRange)(speed, _constants_regex__WEBPACK_IMPORTED_MODULE_5__.scorm12_regex.speed_range)) {
-                this._speed = speed;
-            }
-        },
-        enumerable: false,
-        configurable: true
-    });
-    Object.defineProperty(CMIStudentPreference.prototype, "text", {
-        get: function () {
-            return this._text;
-        },
-        set: function (text) {
-            if ((0,_validation__WEBPACK_IMPORTED_MODULE_4__.check12ValidFormat)(text, _constants_regex__WEBPACK_IMPORTED_MODULE_5__.scorm12_regex.CMISInteger) &&
-                (0,_validation__WEBPACK_IMPORTED_MODULE_4__.check12ValidRange)(text, _constants_regex__WEBPACK_IMPORTED_MODULE_5__.scorm12_regex.text_range)) {
-                this._text = text;
-            }
-        },
-        enumerable: false,
-        configurable: true
-    });
-    CMIStudentPreference.prototype.toJSON = function () {
-        this.jsonString = true;
-        var result = {
-            audio: this.audio,
-            language: this.language,
-            speed: this.speed,
-            text: this.text,
-        };
-        delete this.jsonString;
-        return result;
-    };
-    return CMIStudentPreference;
-}(_common_base_cmi__WEBPACK_IMPORTED_MODULE_6__.BaseCMI));
-
-
-
-/***/ }),
-
-/***/ 915:
-/***/ (function(__unused_webpack_module, __webpack_exports__, __webpack_require__) {
-
-__webpack_require__.r(__webpack_exports__);
-/* harmony export */ __webpack_require__.d(__webpack_exports__, {
-/* harmony export */   check12ValidFormat: function() { return /* binding */ check12ValidFormat; },
-/* harmony export */   check12ValidRange: function() { return /* binding */ check12ValidRange; }
-/* harmony export */ });
-/* harmony import */ var _common_validation__WEBPACK_IMPORTED_MODULE_0__ = __webpack_require__(449);
-/* harmony import */ var _constants_error_codes__WEBPACK_IMPORTED_MODULE_1__ = __webpack_require__(797);
-/* harmony import */ var _exceptions_scorm12_exceptions__WEBPACK_IMPORTED_MODULE_2__ = __webpack_require__(179);
-
-
-
-function check12ValidFormat(value, regexPattern, allowEmptyString) {
-    return (0,_common_validation__WEBPACK_IMPORTED_MODULE_0__.checkValidFormat)(value, regexPattern, _constants_error_codes__WEBPACK_IMPORTED_MODULE_1__.scorm12_errors.TYPE_MISMATCH, _exceptions_scorm12_exceptions__WEBPACK_IMPORTED_MODULE_2__.Scorm12ValidationError, allowEmptyString);
-}
-function check12ValidRange(value, rangePattern, allowEmptyString) {
-    if (!allowEmptyString && value === "") {
-        throw new _exceptions_scorm12_exceptions__WEBPACK_IMPORTED_MODULE_2__.Scorm12ValidationError(_constants_error_codes__WEBPACK_IMPORTED_MODULE_1__.scorm12_errors.VALUE_OUT_OF_RANGE);
-    }
-    return (0,_common_validation__WEBPACK_IMPORTED_MODULE_0__.checkValidRange)(value, rangePattern, _constants_error_codes__WEBPACK_IMPORTED_MODULE_1__.scorm12_errors.VALUE_OUT_OF_RANGE, _exceptions_scorm12_exceptions__WEBPACK_IMPORTED_MODULE_2__.Scorm12ValidationError);
-}
-
-
-/***/ }),
-
-/***/ 340:
-/***/ (function(__unused_webpack_module, __webpack_exports__, __webpack_require__) {
-
-__webpack_require__.r(__webpack_exports__);
-/* harmony export */ __webpack_require__.d(__webpack_exports__, {
-/* harmony export */   aicc_constants: function() { return /* binding */ aicc_constants; },
-/* harmony export */   global_constants: function() { return /* binding */ global_constants; },
-/* harmony export */   scorm12_constants: function() { return /* binding */ scorm12_constants; },
-/* harmony export */   scorm2004_constants: function() { return /* binding */ scorm2004_constants; }
-/* harmony export */ });
-/* harmony import */ var tslib__WEBPACK_IMPORTED_MODULE_0__ = __webpack_require__(635);
-
-var global_constants = {
-    SCORM_TRUE: "true",
-    SCORM_FALSE: "false",
-    STATE_NOT_INITIALIZED: 0,
-    STATE_INITIALIZED: 1,
-    STATE_TERMINATED: 2,
-};
-var scorm12_constants = {
-    cmi_children: "core,suspend_data,launch_data,comments,objectives,student_data,student_preference,interactions",
-    core_children: "student_id,student_name,lesson_location,credit,lesson_status,entry,score,total_time,lesson_mode,exit,session_time",
-    score_children: "raw,min,max",
-    comments_children: "content,location,time",
-    objectives_children: "id,score,status",
-    correct_responses_children: "pattern",
-    student_data_children: "mastery_score,max_time_allowed,time_limit_action",
-    student_preference_children: "audio,language,speed,text",
-    interactions_children: "id,objectives,time,type,correct_responses,weighting,student_response,result,latency",
-    error_descriptions: {
-        "101": {
-            basicMessage: "General Exception",
-            detailMessage: "No specific error code exists to describe the error. Use LMSGetDiagnostic for more information",
-        },
-        "201": {
-            basicMessage: "Invalid argument error",
-            detailMessage: "Indicates that an argument represents an invalid data model element or is otherwise incorrect.",
-        },
-        "202": {
-            basicMessage: "Element cannot have children",
-            detailMessage: 'Indicates that LMSGetValue was called with a data model element name that ends in "_children" for a data model element that does not support the "_children" suffix.',
-        },
-        "203": {
-            basicMessage: "Element not an array - cannot have count",
-            detailMessage: 'Indicates that LMSGetValue was called with a data model element name that ends in "_count" for a data model element that does not support the "_count" suffix.',
-        },
-        "301": {
-            basicMessage: "Not initialized",
-            detailMessage: "Indicates that an API call was made before the call to lmsInitialize.",
-        },
-        "401": {
-            basicMessage: "Not implemented error",
-            detailMessage: "The data model element indicated in a call to LMSGetValue or LMSSetValue is valid, but was not implemented by this LMS. SCORM 1.2 defines a set of data model elements as being optional for an LMS to implement.",
-        },
-        "402": {
-            basicMessage: "Invalid set value, element is a keyword",
-            detailMessage: 'Indicates that LMSSetValue was called on a data model element that represents a keyword (elements that end in "_children" and "_count").',
-        },
-        "403": {
-            basicMessage: "Element is read only",
-            detailMessage: "LMSSetValue was called with a data model element that can only be read.",
-        },
-        "404": {
-            basicMessage: "Element is write only",
-            detailMessage: "LMSGetValue was called on a data model element that can only be written to.",
-        },
-        "405": {
-            basicMessage: "Incorrect Data Type",
-            detailMessage: "LMSSetValue was called with a value that is not consistent with the data format of the supplied data model element.",
-        },
-        "407": {
-            basicMessage: "Element Value Out Of Range",
-            detailMessage: "The numeric value supplied to a LMSSetValue call is outside of the numeric range allowed for the supplied data model element.",
-        },
-        "408": {
-            basicMessage: "Data Model Dependency Not Established",
-            detailMessage: "Some data model elements cannot be set until another data model element was set. This error condition indicates that the prerequisite element was not set before the dependent element.",
-        },
-    },
-};
-var aicc_constants = (0,tslib__WEBPACK_IMPORTED_MODULE_0__.__assign)((0,tslib__WEBPACK_IMPORTED_MODULE_0__.__assign)({}, scorm12_constants), {
-    cmi_children: "core,suspend_data,launch_data,comments,objectives,student_data,student_preference,interactions,evaluation",
-    student_preference_children: "audio,language,lesson_type,speed,text,text_color,text_location,text_size,video,windows",
-    student_data_children: "attempt_number,tries,mastery_score,max_time_allowed,time_limit_action",
-    student_demographics_children: "city,class,company,country,experience,familiar_name,instructor_name,title,native_language,state,street_address,telephone,years_experience",
-    tries_children: "time,status,score",
-    attempt_records_children: "score,lesson_status",
-    paths_children: "location_id,date,time,status,why_left,time_in_element",
-});
-var scorm2004_constants = {
-    cmi_children: "_version,comments_from_learner,comments_from_lms,completion_status,credit,entry,exit,interactions,launch_data,learner_id,learner_name,learner_preference,location,max_time_allowed,mode,objectives,progress_measure,scaled_passing_score,score,session_time,success_status,suspend_data,time_limit_action,total_time",
-    comments_children: "comment,timestamp,location",
-    score_children: "max,raw,scaled,min",
-    objectives_children: "progress_measure,completion_status,success_status,description,score,id",
-    correct_responses_children: "pattern",
-    student_data_children: "mastery_score,max_time_allowed,time_limit_action",
-    student_preference_children: "audio_level,audio_captioning,delivery_speed,language",
-    interactions_children: "id,type,objectives,timestamp,correct_responses,weighting,learner_response,result,latency,description",
-    adl_data_children: "id,store",
-    error_descriptions: {
-        "0": {
-            basicMessage: "No Error",
-            detailMessage: "No error occurred, the previous API call was successful.",
-        },
-        "101": {
-            basicMessage: "General Exception",
-            detailMessage: "No specific error code exists to describe the error. Use GetDiagnostic for more information.",
-        },
-        "102": {
-            basicMessage: "General Initialization Failure",
-            detailMessage: "Call to Initialize failed for an unknown reason.",
-        },
-        "103": {
-            basicMessage: "Already Initialized",
-            detailMessage: "Call to Initialize failed because Initialize was already called.",
-        },
-        "104": {
-            basicMessage: "Content Instance Terminated",
-            detailMessage: "Call to Initialize failed because Terminate was already called.",
-        },
-        "111": {
-            basicMessage: "General Termination Failure",
-            detailMessage: "Call to Terminate failed for an unknown reason.",
-        },
-        "112": {
-            basicMessage: "Termination Before Initialization",
-            detailMessage: "Call to Terminate failed because it was made before the call to Initialize.",
-        },
-        "113": {
-            basicMessage: "Termination After Termination",
-            detailMessage: "Call to Terminate failed because Terminate was already called.",
-        },
-        "122": {
-            basicMessage: "Retrieve Data Before Initialization",
-            detailMessage: "Call to GetValue failed because it was made before the call to Initialize.",
-        },
-        "123": {
-            basicMessage: "Retrieve Data After Termination",
-            detailMessage: "Call to GetValue failed because it was made after the call to Terminate.",
-        },
-        "132": {
-            basicMessage: "Store Data Before Initialization",
-            detailMessage: "Call to SetValue failed because it was made before the call to Initialize.",
-        },
-        "133": {
-            basicMessage: "Store Data After Termination",
-            detailMessage: "Call to SetValue failed because it was made after the call to Terminate.",
-        },
-        "142": {
-            basicMessage: "Commit Before Initialization",
-            detailMessage: "Call to Commit failed because it was made before the call to Initialize.",
-        },
-        "143": {
-            basicMessage: "Commit After Termination",
-            detailMessage: "Call to Commit failed because it was made after the call to Terminate.",
-        },
-        "201": {
-            basicMessage: "General Argument Error",
-            detailMessage: "An invalid argument was passed to an API method (usually indicates that Initialize, Commit or Terminate did not receive the expected empty string argument.",
-        },
-        "301": {
-            basicMessage: "General Get Failure",
-            detailMessage: "Indicates a failed GetValue call where no other specific error code is applicable. Use GetDiagnostic for more information.",
-        },
-        "351": {
-            basicMessage: "General Set Failure",
-            detailMessage: "Indicates a failed SetValue call where no other specific error code is applicable. Use GetDiagnostic for more information.",
-        },
-        "391": {
-            basicMessage: "General Commit Failure",
-            detailMessage: "Indicates a failed Commit call where no other specific error code is applicable. Use GetDiagnostic for more information.",
-        },
-        "401": {
-            basicMessage: "Undefined Data Model Element",
-            detailMessage: "The data model element name passed to GetValue or SetValue is not a valid SCORM data model element.",
-        },
-        "402": {
-            basicMessage: "Unimplemented Data Model Element",
-            detailMessage: "The data model element indicated in a call to GetValue or SetValue is valid, but was not implemented by this LMS. In SCORM 2004, this error would indicate an LMS that is not fully SCORM conformant.",
-        },
-        "403": {
-            basicMessage: "Data Model Element Value Not Initialized",
-            detailMessage: "Attempt to read a data model element that has not been initialized by the LMS or through a SetValue call. This error condition is often reached during normal execution of a SCO.",
-        },
-        "404": {
-            basicMessage: "Data Model Element Is Read Only",
-            detailMessage: "SetValue was called with a data model element that can only be read.",
-        },
-        "405": {
-            basicMessage: "Data Model Element Is Write Only",
-            detailMessage: "GetValue was called on a data model element that can only be written to.",
-        },
-        "406": {
-            basicMessage: "Data Model Element Type Mismatch",
-            detailMessage: "SetValue was called with a value that is not consistent with the data format of the supplied data model element.",
-        },
-        "407": {
-            basicMessage: "Data Model Element Value Out Of Range",
-            detailMessage: "The numeric value supplied to a SetValue call is outside of the numeric range allowed for the supplied data model element.",
-        },
-        "408": {
-            basicMessage: "Data Model Dependency Not Established",
-            detailMessage: "Some data model elements cannot be set until another data model element was set. This error condition indicates that the prerequisite element was not set before the dependent element.",
-        },
-    },
-};
-
-
-/***/ }),
-
-/***/ 56:
-/***/ (function(__unused_webpack_module, __webpack_exports__, __webpack_require__) {
-
-__webpack_require__.r(__webpack_exports__);
-/* harmony export */ __webpack_require__.d(__webpack_exports__, {
-/* harmony export */   CompletionStatus: function() { return /* binding */ CompletionStatus; },
-/* harmony export */   LogLevelEnum: function() { return /* binding */ LogLevelEnum; },
-/* harmony export */   NAVBoolean: function() { return /* binding */ NAVBoolean; },
-/* harmony export */   SuccessStatus: function() { return /* binding */ SuccessStatus; }
-/* harmony export */ });
-var NAVBoolean;
-(function (NAVBoolean) {
-    NAVBoolean["unknown"] = "unknown";
-    NAVBoolean["true"] = "true";
-    NAVBoolean["false"] = "false";
-})(NAVBoolean || (NAVBoolean = {}));
-var SuccessStatus;
-(function (SuccessStatus) {
-    SuccessStatus["passed"] = "passed";
-    SuccessStatus["failed"] = "failed";
-    SuccessStatus["unknown"] = "unknown";
-})(SuccessStatus || (SuccessStatus = {}));
-var CompletionStatus;
-(function (CompletionStatus) {
-    CompletionStatus["completed"] = "completed";
-    CompletionStatus["incomplete"] = "incomplete";
-    CompletionStatus["unknown"] = "unknown";
-})(CompletionStatus || (CompletionStatus = {}));
-var LogLevelEnum;
-(function (LogLevelEnum) {
-    LogLevelEnum[LogLevelEnum["_"] = 0] = "_";
-    LogLevelEnum[LogLevelEnum["DEBUG"] = 1] = "DEBUG";
-    LogLevelEnum[LogLevelEnum["INFO"] = 2] = "INFO";
-    LogLevelEnum[LogLevelEnum["WARN"] = 3] = "WARN";
-    LogLevelEnum[LogLevelEnum["ERROR"] = 4] = "ERROR";
-    LogLevelEnum[LogLevelEnum["NONE"] = 5] = "NONE";
-})(LogLevelEnum || (LogLevelEnum = {}));
-
-
-/***/ }),
-
-/***/ 797:
-/***/ (function(__unused_webpack_module, __webpack_exports__, __webpack_require__) {
-
-__webpack_require__.r(__webpack_exports__);
-/* harmony export */ __webpack_require__.d(__webpack_exports__, {
-/* harmony export */   global_errors: function() { return /* binding */ global_errors; },
-/* harmony export */   scorm12_errors: function() { return /* binding */ scorm12_errors; },
-/* harmony export */   scorm2004_errors: function() { return /* binding */ scorm2004_errors; }
-/* harmony export */ });
-/* harmony import */ var tslib__WEBPACK_IMPORTED_MODULE_0__ = __webpack_require__(635);
-
-var global_errors = {
-    GENERAL: 101,
-    INITIALIZATION_FAILED: 101,
-    INITIALIZED: 101,
-    TERMINATED: 101,
-    TERMINATION_FAILURE: 101,
-    TERMINATION_BEFORE_INIT: 101,
-    MULTIPLE_TERMINATION: 101,
-    RETRIEVE_BEFORE_INIT: 101,
-    RETRIEVE_AFTER_TERM: 101,
-    STORE_BEFORE_INIT: 101,
-    STORE_AFTER_TERM: 101,
-    COMMIT_BEFORE_INIT: 101,
-    COMMIT_AFTER_TERM: 101,
-    ARGUMENT_ERROR: 101,
-    CHILDREN_ERROR: 101,
-    COUNT_ERROR: 101,
-    GENERAL_GET_FAILURE: 101,
-    GENERAL_SET_FAILURE: 101,
-    GENERAL_COMMIT_FAILURE: 101,
-    UNDEFINED_DATA_MODEL: 101,
-    UNIMPLEMENTED_ELEMENT: 101,
-    VALUE_NOT_INITIALIZED: 101,
-    INVALID_SET_VALUE: 101,
-    READ_ONLY_ELEMENT: 101,
-    WRITE_ONLY_ELEMENT: 101,
-    TYPE_MISMATCH: 101,
-    VALUE_OUT_OF_RANGE: 101,
-    DEPENDENCY_NOT_ESTABLISHED: 101,
-};
-var scorm12_errors = (0,tslib__WEBPACK_IMPORTED_MODULE_0__.__assign)((0,tslib__WEBPACK_IMPORTED_MODULE_0__.__assign)({}, global_errors), { RETRIEVE_BEFORE_INIT: 301, STORE_BEFORE_INIT: 301, COMMIT_BEFORE_INIT: 301, ARGUMENT_ERROR: 201, CHILDREN_ERROR: 202, COUNT_ERROR: 203, UNDEFINED_DATA_MODEL: 401, UNIMPLEMENTED_ELEMENT: 401, VALUE_NOT_INITIALIZED: 301, INVALID_SET_VALUE: 402, READ_ONLY_ELEMENT: 403, WRITE_ONLY_ELEMENT: 404, TYPE_MISMATCH: 405, VALUE_OUT_OF_RANGE: 407, DEPENDENCY_NOT_ESTABLISHED: 408 });
-var scorm2004_errors = (0,tslib__WEBPACK_IMPORTED_MODULE_0__.__assign)((0,tslib__WEBPACK_IMPORTED_MODULE_0__.__assign)({}, global_errors), { INITIALIZATION_FAILED: 102, INITIALIZED: 103, TERMINATED: 104, TERMINATION_FAILURE: 111, TERMINATION_BEFORE_INIT: 112, MULTIPLE_TERMINATIONS: 113, RETRIEVE_BEFORE_INIT: 122, RETRIEVE_AFTER_TERM: 123, STORE_BEFORE_INIT: 132, STORE_AFTER_TERM: 133, COMMIT_BEFORE_INIT: 142, COMMIT_AFTER_TERM: 143, ARGUMENT_ERROR: 201, GENERAL_GET_FAILURE: 301, GENERAL_SET_FAILURE: 351, GENERAL_COMMIT_FAILURE: 391, UNDEFINED_DATA_MODEL: 401, UNIMPLEMENTED_ELEMENT: 402, VALUE_NOT_INITIALIZED: 403, READ_ONLY_ELEMENT: 404, WRITE_ONLY_ELEMENT: 405, TYPE_MISMATCH: 406, VALUE_OUT_OF_RANGE: 407, DEPENDENCY_NOT_ESTABLISHED: 408 });
-
-
-/***/ }),
-
-/***/ 417:
-/***/ (function(__unused_webpack_module, __webpack_exports__, __webpack_require__) {
-
-__webpack_require__.r(__webpack_exports__);
-/* harmony export */ __webpack_require__.d(__webpack_exports__, {
-/* harmony export */   aicc_regex: function() { return /* binding */ aicc_regex; },
-/* harmony export */   scorm12_regex: function() { return /* binding */ scorm12_regex; },
-/* harmony export */   scorm2004_regex: function() { return /* binding */ scorm2004_regex; }
-/* harmony export */ });
-/* harmony import */ var tslib__WEBPACK_IMPORTED_MODULE_0__ = __webpack_require__(635);
-
-var scorm12_regex = {
-    CMIString256: "^.{0,255}$",
-    CMIString4096: "^.{0,4096}$",
-    CMITime: "^(?:[01]\\d|2[0123]):(?:[012345]\\d):(?:[012345]\\d)$",
-    CMITimespan: "^([0-9]{2,}):([0-9]{2}):([0-9]{2})(.[0-9]{1,2})?$",
-    CMIInteger: "^\\d+$",
-    CMISInteger: "^-?([0-9]+)$",
-    CMIDecimal: "^-?([0-9]{0,3})(.[0-9]*)?$",
-    CMIIdentifier: "^[\\u0021-\\u007E\\s]{0,255}$",
-    CMIFeedback: "^.{0,255}$",
-    CMIIndex: "[._](\\d+).",
-    CMIStatus: "^(passed|completed|failed|incomplete|browsed)$",
-    CMIStatus2: "^(passed|completed|failed|incomplete|browsed|not attempted)$",
-    CMIExit: "^(time-out|suspend|logout|)$",
-    CMIType: "^(true-false|choice|fill-in|matching|performance|sequencing|likert|numeric)$",
-    CMIResult: "^(correct|wrong|unanticipated|neutral|([0-9]{0,3})?(\\.[0-9]*)?)$",
-    NAVEvent: "^(previous|continue)$",
-    score_range: "0#100",
-    audio_range: "-1#100",
-    speed_range: "-100#100",
-    weighting_range: "-100#100",
-    text_range: "-1#1",
-};
-var aicc_regex = (0,tslib__WEBPACK_IMPORTED_MODULE_0__.__assign)((0,tslib__WEBPACK_IMPORTED_MODULE_0__.__assign)({}, scorm12_regex), {
-    CMIIdentifier: "^\\w{1,255}$",
-});
-var scorm2004_regex = {
-    CMIString200: "^[\\u0000-\\uFFFF]{0,200}$",
-    CMIString250: "^[\\u0000-\\uFFFF]{0,250}$",
-    CMIString1000: "^[\\u0000-\\uFFFF]{0,1000}$",
-    CMIString4000: "^[\\u0000-\\uFFFF]{0,4000}$",
-    CMIString64000: "^[\\u0000-\\uFFFF]{0,64000}$",
-    CMILang: "^([a-zA-Z]{2,3}|i|x)(-[a-zA-Z0-9-]{2,8})?$|^$",
-    CMILangString250: "^({lang=([a-zA-Z]{2,3}|i|x)(-[a-zA-Z0-9-]{2,8})?})?((?!{.*$).{0,250}$)?$",
-    CMILangcr: "^(({lang=([a-zA-Z]{2,3}|i|x)?(-[a-zA-Z0-9-]{2,8})?}))(.*?)$",
-    CMILangString250cr: "^(({lang=([a-zA-Z]{2,3}|i|x)?(-[a-zA-Z0-9-]{2,8})?})?(.{0,250})?)?$",
-    CMILangString4000: "^({lang=([a-zA-Z]{2,3}|i|x)(-[a-zA-Z0-9-]{2,8})?})?((?!{.*$).{0,4000}$)?$",
-    CMITime: "^(19[7-9]{1}[0-9]{1}|20[0-2]{1}[0-9]{1}|203[0-8]{1})((-(0[1-9]{1}|1[0-2]{1}))((-(0[1-9]{1}|[1-2]{1}[0-9]{1}|3[0-1]{1}))(T([0-1]{1}[0-9]{1}|2[0-3]{1})((:[0-5]{1}[0-9]{1})((:[0-5]{1}[0-9]{1})((\\.[0-9]{1,2})((Z|([+|-]([0-1]{1}[0-9]{1}|2[0-3]{1})))(:[0-5]{1}[0-9]{1})?)?)?)?)?)?)?)?$",
-    CMITimespan: "^P(?:([.,\\d]+)Y)?(?:([.,\\d]+)M)?(?:([.,\\d]+)W)?(?:([.,\\d]+)D)?(?:T?(?:([.,\\d]+)H)?(?:([.,\\d]+)M)?(?:([.,\\d]+)S)?)?$",
-    CMIInteger: "^\\d+$",
-    CMISInteger: "^-?([0-9]+)$",
-    CMIDecimal: "^-?([0-9]{1,5})(\\.[0-9]{1,18})?$",
-    CMIIdentifier: "^\\S{1,250}[a-zA-Z0-9]$",
-    CMIShortIdentifier: "^[\\w\\.\\-\\_]{1,250}$",
-    CMILongIdentifier: "^(?:(?!urn:)\\S{1,4000}|urn:[A-Za-z0-9-]{1,31}:\\S{1,4000}|.{1,4000})$",
-    CMIFeedback: "^.*$",
-    CMIIndex: "[._](\\d+).",
-    CMIIndexStore: ".N(\\d+).",
-    CMICStatus: "^(completed|incomplete|not attempted|unknown)$",
-    CMISStatus: "^(passed|failed|unknown)$",
-    CMIExit: "^(time-out|suspend|logout|normal)$",
-    CMIType: "^(true-false|choice|fill-in|long-fill-in|matching|performance|sequencing|likert|numeric|other)$",
-    CMIResult: "^(correct|incorrect|unanticipated|neutral|-?([0-9]{1,4})(\\.[0-9]{1,18})?)$",
-    NAVEvent: "^(previous|continue|exit|exitAll|abandon|abandonAll|suspendAll|_none_|(\\{target=(?<choice_target>\\S{0,}[a-zA-Z0-9-_]+)})?choice|(\\{target=(?<jump_target>\\S{0,}[a-zA-Z0-9-_]+)})?jump)$",
-    NAVBoolean: "^(unknown|true|false$)",
-    NAVTarget: "^{target=\\S{0,}[a-zA-Z0-9-_]+}$",
-    scaled_range: "-1#1",
-    audio_range: "0#*",
-    speed_range: "0#*",
-    text_range: "-1#1",
-    progress_range: "0#1",
-};
-
-
-/***/ }),
-
-/***/ 784:
-/***/ (function(__unused_webpack_module, __webpack_exports__, __webpack_require__) {
-
-__webpack_require__.r(__webpack_exports__);
-/* harmony export */ __webpack_require__.d(__webpack_exports__, {
-/* harmony export */   BaseScormValidationError: function() { return /* binding */ BaseScormValidationError; },
-/* harmony export */   ValidationError: function() { return /* binding */ ValidationError; }
-/* harmony export */ });
-/* harmony import */ var tslib__WEBPACK_IMPORTED_MODULE_0__ = __webpack_require__(635);
-
-var BaseScormValidationError = (function (_super) {
-    (0,tslib__WEBPACK_IMPORTED_MODULE_0__.__extends)(BaseScormValidationError, _super);
-    function BaseScormValidationError(errorCode) {
-        var _this = _super.call(this, errorCode.toString()) || this;
-        _this._errorCode = errorCode;
-        _this.name = "ScormValidationError";
-        return _this;
-    }
-    Object.defineProperty(BaseScormValidationError.prototype, "errorCode", {
-        get: function () {
-            return this._errorCode;
-        },
-        enumerable: false,
-        configurable: true
-    });
-    return BaseScormValidationError;
-}(Error));
-
-var ValidationError = (function (_super) {
-    (0,tslib__WEBPACK_IMPORTED_MODULE_0__.__extends)(ValidationError, _super);
-    function ValidationError(errorCode, errorMessage, detailedMessage) {
-        var _this = _super.call(this, errorCode) || this;
-        _this._detailedMessage = "";
-        _this.message = errorMessage;
-        _this._errorMessage = errorMessage;
-        if (detailedMessage) {
-            _this._detailedMessage = detailedMessage;
-        }
-        return _this;
-    }
-    Object.defineProperty(ValidationError.prototype, "errorMessage", {
-        get: function () {
-            return this._errorMessage;
-        },
-        enumerable: false,
-        configurable: true
-    });
-    Object.defineProperty(ValidationError.prototype, "detailedMessage", {
-        get: function () {
-            return this._detailedMessage;
-        },
-        enumerable: false,
-        configurable: true
-    });
-    return ValidationError;
-}(BaseScormValidationError));
-
-
-
-/***/ }),
-
-/***/ 179:
-/***/ (function(__unused_webpack_module, __webpack_exports__, __webpack_require__) {
-
-__webpack_require__.r(__webpack_exports__);
-/* harmony export */ __webpack_require__.d(__webpack_exports__, {
-/* harmony export */   Scorm12ValidationError: function() { return /* binding */ Scorm12ValidationError; }
-/* harmony export */ });
-/* harmony import */ var tslib__WEBPACK_IMPORTED_MODULE_1__ = __webpack_require__(635);
-/* harmony import */ var _exceptions__WEBPACK_IMPORTED_MODULE_2__ = __webpack_require__(784);
-/* harmony import */ var _constants_api_constants__WEBPACK_IMPORTED_MODULE_0__ = __webpack_require__(340);
-
-
-
-var scorm12_errors = _constants_api_constants__WEBPACK_IMPORTED_MODULE_0__.scorm12_constants.error_descriptions;
-var Scorm12ValidationError = (function (_super) {
-    (0,tslib__WEBPACK_IMPORTED_MODULE_1__.__extends)(Scorm12ValidationError, _super);
-    function Scorm12ValidationError(errorCode) {
-        var _this = this;
-        if ({}.hasOwnProperty.call(scorm12_errors, String(errorCode))) {
-            _this = _super.call(this, errorCode, scorm12_errors[String(errorCode)].basicMessage, scorm12_errors[String(errorCode)].detailMessage) || this;
-        }
-        else {
-            _this = _super.call(this, 101, scorm12_errors["101"].basicMessage, scorm12_errors["101"].detailMessage) || this;
-        }
-        return _this;
-    }
-    return Scorm12ValidationError;
-}(_exceptions__WEBPACK_IMPORTED_MODULE_2__.ValidationError));
-
-
-
-/***/ }),
-
-/***/ 864:
-/***/ (function(__unused_webpack_module, __webpack_exports__, __webpack_require__) {
-
-__webpack_require__.r(__webpack_exports__);
-/* harmony export */ __webpack_require__.d(__webpack_exports__, {
-/* harmony export */   SECONDS_PER_DAY: function() { return /* binding */ SECONDS_PER_DAY; },
-/* harmony export */   SECONDS_PER_HOUR: function() { return /* binding */ SECONDS_PER_HOUR; },
-/* harmony export */   SECONDS_PER_MINUTE: function() { return /* binding */ SECONDS_PER_MINUTE; },
-/* harmony export */   SECONDS_PER_SECOND: function() { return /* binding */ SECONDS_PER_SECOND; },
-/* harmony export */   addHHMMSSTimeStrings: function() { return /* binding */ addHHMMSSTimeStrings; },
-/* harmony export */   addTwoDurations: function() { return /* binding */ addTwoDurations; },
-/* harmony export */   countDecimals: function() { return /* binding */ countDecimals; },
-/* harmony export */   flatten: function() { return /* binding */ flatten; },
-/* harmony export */   formatMessage: function() { return /* binding */ formatMessage; },
-/* harmony export */   getDurationAsSeconds: function() { return /* binding */ getDurationAsSeconds; },
-/* harmony export */   getSecondsAsHHMMSS: function() { return /* binding */ getSecondsAsHHMMSS; },
-/* harmony export */   getSecondsAsISODuration: function() { return /* binding */ getSecondsAsISODuration; },
-/* harmony export */   getTimeAsSeconds: function() { return /* binding */ getTimeAsSeconds; },
-/* harmony export */   stringMatches: function() { return /* binding */ stringMatches; },
-/* harmony export */   unflatten: function() { return /* binding */ unflatten; }
-/* harmony export */ });
-var SECONDS_PER_SECOND = 1.0;
-var SECONDS_PER_MINUTE = 60;
-var SECONDS_PER_HOUR = 60 * SECONDS_PER_MINUTE;
-var SECONDS_PER_DAY = 24 * SECONDS_PER_HOUR;
-var designations = {
-    D: SECONDS_PER_DAY,
-    H: SECONDS_PER_HOUR,
-    M: SECONDS_PER_MINUTE,
-    S: SECONDS_PER_SECOND,
-};
-function getSecondsAsHHMMSS(totalSeconds) {
-    if (!totalSeconds || totalSeconds <= 0) {
-        return "00:00:00";
-    }
-    var hours = Math.floor(totalSeconds / SECONDS_PER_HOUR);
-    var dateObj = new Date(totalSeconds * 1000);
-    var minutes = dateObj.getUTCMinutes();
-    var seconds = dateObj.getSeconds();
-    var ms = totalSeconds % 1.0;
-    var msStr = "";
-    if (countDecimals(ms) > 0) {
-        if (countDecimals(ms) > 2) {
-            msStr = ms.toFixed(2);
-        }
-        else {
-            msStr = String(ms);
-        }
-        msStr = "." + msStr.split(".")[1];
-    }
-    return ((hours + ":" + minutes + ":" + seconds).replace(/\b\d\b/g, "0$&") + msStr);
-}
-function getSecondsAsISODuration(seconds) {
-    if (!seconds || seconds <= 0) {
-        return "PT0S";
-    }
-    var duration = "P";
-    var remainder = seconds;
-    for (var designationsKey in designations) {
-        var current_seconds = designations[designationsKey];
-        var value = Math.floor(remainder / current_seconds);
-        remainder = remainder % current_seconds;
-        if (countDecimals(remainder) > 2) {
-            remainder = Number(Number(remainder).toFixed(2));
-        }
-        if (designationsKey === "S" && remainder > 0) {
-            value += remainder;
-        }
-        if (value) {
-            if ((duration.indexOf("D") > 0 ||
-                designationsKey === "H" ||
-                designationsKey === "M" ||
-                designationsKey === "S") &&
-                duration.indexOf("T") === -1) {
-                duration += "T";
-            }
-            duration += "".concat(value).concat(designationsKey);
-        }
-    }
-    return duration;
-}
-function getTimeAsSeconds(timeString, timeRegex) {
-    if (typeof timeString === "number" || typeof timeString === "boolean") {
-        timeString = String(timeString);
-    }
-    if (typeof timeRegex === "string") {
-        timeRegex = new RegExp(timeRegex);
-    }
-    if (!timeString || !timeString.match(timeRegex)) {
-        return 0;
-    }
-    var parts = timeString.split(":");
-    var hours = Number(parts[0]);
-    var minutes = Number(parts[1]);
-    var seconds = Number(parts[2]);
-    return hours * 3600 + minutes * 60 + seconds;
-}
-function getDurationAsSeconds(duration, durationRegex) {
-    if (typeof durationRegex === "string") {
-        durationRegex = new RegExp(durationRegex);
-    }
-    if (!duration || !duration.match(durationRegex)) {
-        return 0;
-    }
-    var _a = new RegExp(durationRegex).exec(duration) || [], years = _a[1], _ = _a[2], days = _a[4], hours = _a[5], minutes = _a[6], seconds = _a[7];
-    var result = 0.0;
-    result += Number(seconds) || 0.0;
-    result += Number(minutes) * 60.0 || 0.0;
-    result += Number(hours) * 3600.0 || 0.0;
-    result += Number(days) * (60 * 60 * 24.0) || 0.0;
-    result += Number(years) * (60 * 60 * 24 * 365.0) || 0.0;
-    return result;
-}
-function addTwoDurations(first, second, durationRegex) {
-    var regex = typeof durationRegex === "string"
-        ? new RegExp(durationRegex)
-        : durationRegex;
-    return getSecondsAsISODuration(getDurationAsSeconds(first, regex) + getDurationAsSeconds(second, regex));
-}
-function addHHMMSSTimeStrings(first, second, timeRegex) {
-    if (typeof timeRegex === "string") {
-        timeRegex = new RegExp(timeRegex);
-    }
-    return getSecondsAsHHMMSS(getTimeAsSeconds(first, timeRegex) + getTimeAsSeconds(second, timeRegex));
-}
-function flatten(data) {
-    var result = {};
-    function recurse(cur, prop) {
-        if (Object(cur) !== cur) {
-            result[prop] = cur;
-        }
-        else if (Array.isArray(cur)) {
-            for (var i = 0, l = cur.length; i < l; i++) {
-                recurse(cur[i], prop + "[" + i + "]");
-                if (l === 0)
-                    result[prop] = [];
-            }
-        }
-        else {
-            var isEmpty = true;
-            for (var p in cur) {
-                if ({}.hasOwnProperty.call(cur, p)) {
-                    isEmpty = false;
-                    recurse(cur[p], prop ? prop + "." + p : p);
-                }
-            }
-            if (isEmpty && prop)
-                result[prop] = {};
-        }
-    }
-    recurse(data, "");
-    return result;
-}
-function unflatten(data) {
-    "use strict";
-    if (Object(data) !== data || Array.isArray(data))
-        return data;
-    var regex = /\.?([^.[\]]+)|\[(\d+)]/g;
-    var result = {};
-    for (var p in data) {
-        if ({}.hasOwnProperty.call(data, p)) {
-            var cur = result;
-            var prop = "";
-            var m = regex.exec(p);
-            while (m) {
-                cur = cur[prop] || (cur[prop] = m[2] ? [] : {});
-                prop = m[2] || m[1];
-                m = regex.exec(p);
-            }
-            cur[prop] = data[p];
-        }
-    }
-    return result[""] || result;
-}
-function countDecimals(num) {
-    if (Math.floor(num) === num || String(num).indexOf(".") < 0)
-        return 0;
-    var parts = num.toString().split(".")[1];
-    return parts.length || 0;
-}
-function formatMessage(functionName, message, CMIElement) {
-    var baseLength = 20;
-    var messageString = "";
-    messageString += functionName;
-    var fillChars = baseLength - messageString.length;
-    for (var i = 0; i < fillChars; i++) {
-        messageString += " ";
-    }
-    messageString += ": ";
-    if (CMIElement) {
-        var CMIElementBaseLength = 70;
-        messageString += CMIElement;
-        fillChars = CMIElementBaseLength - messageString.length;
-        for (var j = 0; j < fillChars; j++) {
-            messageString += " ";
-        }
-    }
-    if (message) {
-        messageString += message;
-    }
-    return messageString;
-}
-function stringMatches(str, tester) {
-    return (str === null || str === void 0 ? void 0 : str.match(tester)) !== null;
-}
-
-
-/***/ }),
-
-/***/ 635:
-/***/ (function(__unused_webpack___webpack_module__, __webpack_exports__, __webpack_require__) {
-
-__webpack_require__.r(__webpack_exports__);
-/* harmony export */ __webpack_require__.d(__webpack_exports__, {
-/* harmony export */   __addDisposableResource: function() { return /* binding */ __addDisposableResource; },
-/* harmony export */   __assign: function() { return /* binding */ __assign; },
-/* harmony export */   __asyncDelegator: function() { return /* binding */ __asyncDelegator; },
-/* harmony export */   __asyncGenerator: function() { return /* binding */ __asyncGenerator; },
-/* harmony export */   __asyncValues: function() { return /* binding */ __asyncValues; },
-/* harmony export */   __await: function() { return /* binding */ __await; },
-/* harmony export */   __awaiter: function() { return /* binding */ __awaiter; },
-/* harmony export */   __classPrivateFieldGet: function() { return /* binding */ __classPrivateFieldGet; },
-/* harmony export */   __classPrivateFieldIn: function() { return /* binding */ __classPrivateFieldIn; },
-/* harmony export */   __classPrivateFieldSet: function() { return /* binding */ __classPrivateFieldSet; },
-/* harmony export */   __createBinding: function() { return /* binding */ __createBinding; },
-/* harmony export */   __decorate: function() { return /* binding */ __decorate; },
-/* harmony export */   __disposeResources: function() { return /* binding */ __disposeResources; },
-/* harmony export */   __esDecorate: function() { return /* binding */ __esDecorate; },
-/* harmony export */   __exportStar: function() { return /* binding */ __exportStar; },
-/* harmony export */   __extends: function() { return /* binding */ __extends; },
-/* harmony export */   __generator: function() { return /* binding */ __generator; },
-/* harmony export */   __importDefault: function() { return /* binding */ __importDefault; },
-/* harmony export */   __importStar: function() { return /* binding */ __importStar; },
-/* harmony export */   __makeTemplateObject: function() { return /* binding */ __makeTemplateObject; },
-/* harmony export */   __metadata: function() { return /* binding */ __metadata; },
-/* harmony export */   __param: function() { return /* binding */ __param; },
-/* harmony export */   __propKey: function() { return /* binding */ __propKey; },
-/* harmony export */   __read: function() { return /* binding */ __read; },
-/* harmony export */   __rest: function() { return /* binding */ __rest; },
-/* harmony export */   __runInitializers: function() { return /* binding */ __runInitializers; },
-/* harmony export */   __setFunctionName: function() { return /* binding */ __setFunctionName; },
-/* harmony export */   __spread: function() { return /* binding */ __spread; },
-/* harmony export */   __spreadArray: function() { return /* binding */ __spreadArray; },
-/* harmony export */   __spreadArrays: function() { return /* binding */ __spreadArrays; },
-/* harmony export */   __values: function() { return /* binding */ __values; }
-/* harmony export */ });
-/******************************************************************************
-Copyright (c) Microsoft Corporation.
-
-Permission to use, copy, modify, and/or distribute this software for any
-purpose with or without fee is hereby granted.
-
-THE SOFTWARE IS PROVIDED "AS IS" AND THE AUTHOR DISCLAIMS ALL WARRANTIES WITH
-REGARD TO THIS SOFTWARE INCLUDING ALL IMPLIED WARRANTIES OF MERCHANTABILITY
-AND FITNESS. IN NO EVENT SHALL THE AUTHOR BE LIABLE FOR ANY SPECIAL, DIRECT,
-INDIRECT, OR CONSEQUENTIAL DAMAGES OR ANY DAMAGES WHATSOEVER RESULTING FROM
-LOSS OF USE, DATA OR PROFITS, WHETHER IN AN ACTION OF CONTRACT, NEGLIGENCE OR
-OTHER TORTIOUS ACTION, ARISING OUT OF OR IN CONNECTION WITH THE USE OR
-PERFORMANCE OF THIS SOFTWARE.
-***************************************************************************** */
-/* global Reflect, Promise, SuppressedError, Symbol, Iterator */
-
-var extendStatics = function(d, b) {
-  extendStatics = Object.setPrototypeOf ||
-      ({ __proto__: [] } instanceof Array && function (d, b) { d.__proto__ = b; }) ||
-      function (d, b) { for (var p in b) if (Object.prototype.hasOwnProperty.call(b, p)) d[p] = b[p]; };
-  return extendStatics(d, b);
-};
-
-function __extends(d, b) {
-  if (typeof b !== "function" && b !== null)
-      throw new TypeError("Class extends value " + String(b) + " is not a constructor or null");
-  extendStatics(d, b);
-  function __() { this.constructor = d; }
-  d.prototype = b === null ? Object.create(b) : (__.prototype = b.prototype, new __());
-}
-
-var __assign = function() {
-  __assign = Object.assign || function __assign(t) {
-      for (var s, i = 1, n = arguments.length; i < n; i++) {
-          s = arguments[i];
-          for (var p in s) if (Object.prototype.hasOwnProperty.call(s, p)) t[p] = s[p];
-      }
-      return t;
-  }
-  return __assign.apply(this, arguments);
-}
-
-function __rest(s, e) {
-  var t = {};
-  for (var p in s) if (Object.prototype.hasOwnProperty.call(s, p) && e.indexOf(p) < 0)
-      t[p] = s[p];
-  if (s != null && typeof Object.getOwnPropertySymbols === "function")
-      for (var i = 0, p = Object.getOwnPropertySymbols(s); i < p.length; i++) {
-          if (e.indexOf(p[i]) < 0 && Object.prototype.propertyIsEnumerable.call(s, p[i]))
-              t[p[i]] = s[p[i]];
-      }
-  return t;
-}
-
-function __decorate(decorators, target, key, desc) {
-  var c = arguments.length, r = c < 3 ? target : desc === null ? desc = Object.getOwnPropertyDescriptor(target, key) : desc, d;
-  if (typeof Reflect === "object" && typeof Reflect.decorate === "function") r = Reflect.decorate(decorators, target, key, desc);
-  else for (var i = decorators.length - 1; i >= 0; i--) if (d = decorators[i]) r = (c < 3 ? d(r) : c > 3 ? d(target, key, r) : d(target, key)) || r;
-  return c > 3 && r && Object.defineProperty(target, key, r), r;
-}
-
-function __param(paramIndex, decorator) {
-  return function (target, key) { decorator(target, key, paramIndex); }
-}
-
-function __esDecorate(ctor, descriptorIn, decorators, contextIn, initializers, extraInitializers) {
-  function accept(f) { if (f !== void 0 && typeof f !== "function") throw new TypeError("Function expected"); return f; }
-  var kind = contextIn.kind, key = kind === "getter" ? "get" : kind === "setter" ? "set" : "value";
-  var target = !descriptorIn && ctor ? contextIn["static"] ? ctor : ctor.prototype : null;
-  var descriptor = descriptorIn || (target ? Object.getOwnPropertyDescriptor(target, contextIn.name) : {});
-  var _, done = false;
-  for (var i = decorators.length - 1; i >= 0; i--) {
-      var context = {};
-      for (var p in contextIn) context[p] = p === "access" ? {} : contextIn[p];
-      for (var p in contextIn.access) context.access[p] = contextIn.access[p];
-      context.addInitializer = function (f) { if (done) throw new TypeError("Cannot add initializers after decoration has completed"); extraInitializers.push(accept(f || null)); };
-      var result = (0, decorators[i])(kind === "accessor" ? { get: descriptor.get, set: descriptor.set } : descriptor[key], context);
-      if (kind === "accessor") {
-          if (result === void 0) continue;
-          if (result === null || typeof result !== "object") throw new TypeError("Object expected");
-          if (_ = accept(result.get)) descriptor.get = _;
-          if (_ = accept(result.set)) descriptor.set = _;
-          if (_ = accept(result.init)) initializers.unshift(_);
-      }
-      else if (_ = accept(result)) {
-          if (kind === "field") initializers.unshift(_);
-          else descriptor[key] = _;
-      }
-  }
-  if (target) Object.defineProperty(target, contextIn.name, descriptor);
-  done = true;
-};
-
-function __runInitializers(thisArg, initializers, value) {
-  var useValue = arguments.length > 2;
-  for (var i = 0; i < initializers.length; i++) {
-      value = useValue ? initializers[i].call(thisArg, value) : initializers[i].call(thisArg);
-  }
-  return useValue ? value : void 0;
-};
-
-function __propKey(x) {
-  return typeof x === "symbol" ? x : "".concat(x);
-};
-
-function __setFunctionName(f, name, prefix) {
-  if (typeof name === "symbol") name = name.description ? "[".concat(name.description, "]") : "";
-  return Object.defineProperty(f, "name", { configurable: true, value: prefix ? "".concat(prefix, " ", name) : name });
-};
-
-function __metadata(metadataKey, metadataValue) {
-  if (typeof Reflect === "object" && typeof Reflect.metadata === "function") return Reflect.metadata(metadataKey, metadataValue);
-}
-
-function __awaiter(thisArg, _arguments, P, generator) {
-  function adopt(value) { return value instanceof P ? value : new P(function (resolve) { resolve(value); }); }
-  return new (P || (P = Promise))(function (resolve, reject) {
-      function fulfilled(value) { try { step(generator.next(value)); } catch (e) { reject(e); } }
-      function rejected(value) { try { step(generator["throw"](value)); } catch (e) { reject(e); } }
-      function step(result) { result.done ? resolve(result.value) : adopt(result.value).then(fulfilled, rejected); }
-      step((generator = generator.apply(thisArg, _arguments || [])).next());
-  });
-}
-
-function __generator(thisArg, body) {
-  var _ = { label: 0, sent: function() { if (t[0] & 1) throw t[1]; return t[1]; }, trys: [], ops: [] }, f, y, t, g = Object.create((typeof Iterator === "function" ? Iterator : Object).prototype);
-  return g.next = verb(0), g["throw"] = verb(1), g["return"] = verb(2), typeof Symbol === "function" && (g[Symbol.iterator] = function() { return this; }), g;
-  function verb(n) { return function (v) { return step([n, v]); }; }
-  function step(op) {
-      if (f) throw new TypeError("Generator is already executing.");
-      while (g && (g = 0, op[0] && (_ = 0)), _) try {
-          if (f = 1, y && (t = op[0] & 2 ? y["return"] : op[0] ? y["throw"] || ((t = y["return"]) && t.call(y), 0) : y.next) && !(t = t.call(y, op[1])).done) return t;
-          if (y = 0, t) op = [op[0] & 2, t.value];
-          switch (op[0]) {
-              case 0: case 1: t = op; break;
-              case 4: _.label++; return { value: op[1], done: false };
-              case 5: _.label++; y = op[1]; op = [0]; continue;
-              case 7: op = _.ops.pop(); _.trys.pop(); continue;
-              default:
-                  if (!(t = _.trys, t = t.length > 0 && t[t.length - 1]) && (op[0] === 6 || op[0] === 2)) { _ = 0; continue; }
-                  if (op[0] === 3 && (!t || (op[1] > t[0] && op[1] < t[3]))) { _.label = op[1]; break; }
-                  if (op[0] === 6 && _.label < t[1]) { _.label = t[1]; t = op; break; }
-                  if (t && _.label < t[2]) { _.label = t[2]; _.ops.push(op); break; }
-                  if (t[2]) _.ops.pop();
-                  _.trys.pop(); continue;
-          }
-          op = body.call(thisArg, _);
-      } catch (e) { op = [6, e]; y = 0; } finally { f = t = 0; }
-      if (op[0] & 5) throw op[1]; return { value: op[0] ? op[1] : void 0, done: true };
-  }
-}
-
-var __createBinding = Object.create ? (function(o, m, k, k2) {
-  if (k2 === undefined) k2 = k;
-  var desc = Object.getOwnPropertyDescriptor(m, k);
-  if (!desc || ("get" in desc ? !m.__esModule : desc.writable || desc.configurable)) {
-      desc = { enumerable: true, get: function() { return m[k]; } };
-  }
-  Object.defineProperty(o, k2, desc);
-}) : (function(o, m, k, k2) {
-  if (k2 === undefined) k2 = k;
-  o[k2] = m[k];
-});
-
-function __exportStar(m, o) {
-  for (var p in m) if (p !== "default" && !Object.prototype.hasOwnProperty.call(o, p)) __createBinding(o, m, p);
-}
-
-function __values(o) {
-  var s = typeof Symbol === "function" && Symbol.iterator, m = s && o[s], i = 0;
-  if (m) return m.call(o);
-  if (o && typeof o.length === "number") return {
-      next: function () {
-          if (o && i >= o.length) o = void 0;
-          return { value: o && o[i++], done: !o };
-      }
-  };
-  throw new TypeError(s ? "Object is not iterable." : "Symbol.iterator is not defined.");
-}
-
-function __read(o, n) {
-  var m = typeof Symbol === "function" && o[Symbol.iterator];
-  if (!m) return o;
-  var i = m.call(o), r, ar = [], e;
-  try {
-      while ((n === void 0 || n-- > 0) && !(r = i.next()).done) ar.push(r.value);
-  }
-  catch (error) { e = { error: error }; }
-  finally {
-      try {
-          if (r && !r.done && (m = i["return"])) m.call(i);
-      }
-      finally { if (e) throw e.error; }
-  }
-  return ar;
-}
-
-/** @deprecated */
-function __spread() {
-  for (var ar = [], i = 0; i < arguments.length; i++)
-      ar = ar.concat(__read(arguments[i]));
-  return ar;
-}
-
-/** @deprecated */
-function __spreadArrays() {
-  for (var s = 0, i = 0, il = arguments.length; i < il; i++) s += arguments[i].length;
-  for (var r = Array(s), k = 0, i = 0; i < il; i++)
-      for (var a = arguments[i], j = 0, jl = a.length; j < jl; j++, k++)
-          r[k] = a[j];
-  return r;
-}
-
-function __spreadArray(to, from, pack) {
-  if (pack || arguments.length === 2) for (var i = 0, l = from.length, ar; i < l; i++) {
-      if (ar || !(i in from)) {
-          if (!ar) ar = Array.prototype.slice.call(from, 0, i);
-          ar[i] = from[i];
-      }
-  }
-  return to.concat(ar || Array.prototype.slice.call(from));
-}
-
-function __await(v) {
-  return this instanceof __await ? (this.v = v, this) : new __await(v);
-}
-
-function __asyncGenerator(thisArg, _arguments, generator) {
-  if (!Symbol.asyncIterator) throw new TypeError("Symbol.asyncIterator is not defined.");
-  var g = generator.apply(thisArg, _arguments || []), i, q = [];
-  return i = Object.create((typeof AsyncIterator === "function" ? AsyncIterator : Object).prototype), verb("next"), verb("throw"), verb("return", awaitReturn), i[Symbol.asyncIterator] = function () { return this; }, i;
-  function awaitReturn(f) { return function (v) { return Promise.resolve(v).then(f, reject); }; }
-  function verb(n, f) { if (g[n]) { i[n] = function (v) { return new Promise(function (a, b) { q.push([n, v, a, b]) > 1 || resume(n, v); }); }; if (f) i[n] = f(i[n]); } }
-  function resume(n, v) { try { step(g[n](v)); } catch (e) { settle(q[0][3], e); } }
-  function step(r) { r.value instanceof __await ? Promise.resolve(r.value.v).then(fulfill, reject) : settle(q[0][2], r); }
-  function fulfill(value) { resume("next", value); }
-  function reject(value) { resume("throw", value); }
-  function settle(f, v) { if (f(v), q.shift(), q.length) resume(q[0][0], q[0][1]); }
-}
-
-function __asyncDelegator(o) {
-  var i, p;
-  return i = {}, verb("next"), verb("throw", function (e) { throw e; }), verb("return"), i[Symbol.iterator] = function () { return this; }, i;
-  function verb(n, f) { i[n] = o[n] ? function (v) { return (p = !p) ? { value: __await(o[n](v)), done: false } : f ? f(v) : v; } : f; }
-}
-
-function __asyncValues(o) {
-  if (!Symbol.asyncIterator) throw new TypeError("Symbol.asyncIterator is not defined.");
-  var m = o[Symbol.asyncIterator], i;
-  return m ? m.call(o) : (o = typeof __values === "function" ? __values(o) : o[Symbol.iterator](), i = {}, verb("next"), verb("throw"), verb("return"), i[Symbol.asyncIterator] = function () { return this; }, i);
-  function verb(n) { i[n] = o[n] && function (v) { return new Promise(function (resolve, reject) { v = o[n](v), settle(resolve, reject, v.done, v.value); }); }; }
-  function settle(resolve, reject, d, v) { Promise.resolve(v).then(function(v) { resolve({ value: v, done: d }); }, reject); }
-}
-
-function __makeTemplateObject(cooked, raw) {
-  if (Object.defineProperty) { Object.defineProperty(cooked, "raw", { value: raw }); } else { cooked.raw = raw; }
-  return cooked;
-};
-
-var __setModuleDefault = Object.create ? (function(o, v) {
-  Object.defineProperty(o, "default", { enumerable: true, value: v });
-}) : function(o, v) {
-  o["default"] = v;
-};
-
-function __importStar(mod) {
-  if (mod && mod.__esModule) return mod;
-  var result = {};
-  if (mod != null) for (var k in mod) if (k !== "default" && Object.prototype.hasOwnProperty.call(mod, k)) __createBinding(result, mod, k);
-  __setModuleDefault(result, mod);
-  return result;
-}
-
-function __importDefault(mod) {
-  return (mod && mod.__esModule) ? mod : { default: mod };
-}
-
-function __classPrivateFieldGet(receiver, state, kind, f) {
-  if (kind === "a" && !f) throw new TypeError("Private accessor was defined without a getter");
-  if (typeof state === "function" ? receiver !== state || !f : !state.has(receiver)) throw new TypeError("Cannot read private member from an object whose class did not declare it");
-  return kind === "m" ? f : kind === "a" ? f.call(receiver) : f ? f.value : state.get(receiver);
-}
-
-function __classPrivateFieldSet(receiver, state, value, kind, f) {
-  if (kind === "m") throw new TypeError("Private method is not writable");
-  if (kind === "a" && !f) throw new TypeError("Private accessor was defined without a setter");
-  if (typeof state === "function" ? receiver !== state || !f : !state.has(receiver)) throw new TypeError("Cannot write private member to an object whose class did not declare it");
-  return (kind === "a" ? f.call(receiver, value) : f ? f.value = value : state.set(receiver, value)), value;
-}
-
-function __classPrivateFieldIn(state, receiver) {
-  if (receiver === null || (typeof receiver !== "object" && typeof receiver !== "function")) throw new TypeError("Cannot use 'in' operator on non-object");
-  return typeof state === "function" ? receiver === state : state.has(receiver);
-}
-
-function __addDisposableResource(env, value, async) {
-  if (value !== null && value !== void 0) {
-    if (typeof value !== "object" && typeof value !== "function") throw new TypeError("Object expected.");
-    var dispose, inner;
-    if (async) {
-      if (!Symbol.asyncDispose) throw new TypeError("Symbol.asyncDispose is not defined.");
-      dispose = value[Symbol.asyncDispose];
-    }
-    if (dispose === void 0) {
-      if (!Symbol.dispose) throw new TypeError("Symbol.dispose is not defined.");
-      dispose = value[Symbol.dispose];
-      if (async) inner = dispose;
-    }
-    if (typeof dispose !== "function") throw new TypeError("Object not disposable.");
-    if (inner) dispose = function() { try { inner.call(this); } catch (e) { return Promise.reject(e); } };
-    env.stack.push({ value: value, dispose: dispose, async: async });
-  }
-  else if (async) {
-    env.stack.push({ async: true });
-  }
-  return value;
-}
-
-var _SuppressedError = typeof SuppressedError === "function" ? SuppressedError : function (error, suppressed, message) {
-  var e = new Error(message);
-  return e.name = "SuppressedError", e.error = error, e.suppressed = suppressed, e;
-};
-
-function __disposeResources(env) {
-  function fail(e) {
-    env.error = env.hasError ? new _SuppressedError(e, env.error, "An error was suppressed during disposal.") : e;
-    env.hasError = true;
-  }
-  var r, s = 0;
-  function next() {
-    while (r = env.stack.pop()) {
-      try {
-        if (!r.async && s === 1) return s = 0, env.stack.push(r), Promise.resolve().then(next);
-        if (r.dispose) {
-          var result = r.dispose.call(r.value);
-          if (r.async) return s |= 2, Promise.resolve(result).then(next, function(e) { fail(e); return next(); });
-        }
-        else s |= 1;
-      }
-      catch (e) {
-        fail(e);
-      }
->>>>>>> 86ecded1
     }
     return commitObject;
   }
@@ -7076,7 +4684,7 @@
     const result = {
       comments: this.comments
     };
-    delete this.jsonString;
+    this.jsonString = false;
     return result;
   }
 }
@@ -7177,7 +4785,7 @@
       location: this.location,
       time: this.time
     };
-    delete this.jsonString;
+    this.jsonString = false;
     return result;
   }
 }
@@ -7322,7 +4930,7 @@
       video: this.video,
       windows: this.windows
     };
-    delete this.jsonString;
+    this.jsonString = false;
     return result;
   }
 }
@@ -7684,7 +5292,7 @@
       telephone: this.telephone,
       years_experience: this.years_experience
     };
-    delete this.jsonString;
+    this.jsonString = false;
     return result;
   }
 }
@@ -7783,7 +5391,7 @@
       time: this.time,
       score: this.score
     };
-    delete this.jsonString;
+    this.jsonString = false;
     return result;
   }
 }
@@ -7866,7 +5474,7 @@
       lesson_status: this.lesson_status,
       score: this.score
     };
-    delete this.jsonString;
+    this.jsonString = false;
     return result;
   }
 }
@@ -7940,7 +5548,7 @@
       tries: this.tries,
       attempt_records: this.attempt_records
     };
-    delete this.jsonString;
+    this.jsonString = false;
     return result;
   }
 }
@@ -8104,7 +5712,7 @@
       why_left: this.why_left,
       time_in_element: this.time_in_element
     };
-    delete this.jsonString;
+    this.jsonString = false;
     return result;
   }
 }
@@ -8168,7 +5776,7 @@
       evaluation: this.evaluation,
       paths: this.paths
     };
-    delete this.jsonString;
+    this.jsonString = false;
     return result;
   }
 }
