{
  "compilerOptions": {
    "sourceMap": true,
    "noImplicitAny": true,
    "noImplicitOverride": true,
    "declaration": false,
    "module": "es2020",
    "moduleResolution": "Node",
    "target": "es5",
    "emitDecoratorMetadata": true,
    "experimentalDecorators": true,
<<<<<<< HEAD
    "typeRoots": ["node_modules/@types", "src/types"],
    "types": ["extract-zip", "node"],
=======
    "typeRoots": [
      "node_modules/@types",
      "src/types"
    ],
    "types": [
      "node"
    ],
>>>>>>> 86ecded1
    "skipLibCheck": true,
    "removeComments": true,
    "importHelpers": true,
    "forceConsistentCasingInFileNames": true,
    "exactOptionalPropertyTypes": true,
    "strictNullChecks": true,
  },
  "include": [
    "src/**/*"
  ],
  "exclude": [
    "node_modules"
  ]
}<|MERGE_RESOLUTION|>--- conflicted
+++ resolved
@@ -9,24 +9,20 @@
     "target": "es5",
     "emitDecoratorMetadata": true,
     "experimentalDecorators": true,
-<<<<<<< HEAD
-    "typeRoots": ["node_modules/@types", "src/types"],
-    "types": ["extract-zip", "node"],
-=======
     "typeRoots": [
       "node_modules/@types",
       "src/types"
     ],
     "types": [
+      "extract-zip",
       "node"
     ],
->>>>>>> 86ecded1
     "skipLibCheck": true,
     "removeComments": true,
     "importHelpers": true,
     "forceConsistentCasingInFileNames": true,
     "exactOptionalPropertyTypes": true,
-    "strictNullChecks": true,
+    "strictNullChecks": true
   },
   "include": [
     "src/**/*"
